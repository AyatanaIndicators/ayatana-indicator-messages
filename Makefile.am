--- conflicted
+++ resolved
@@ -3,10 +3,6 @@
 	src \
 	data \
 	po
-
-if BUILD_TESTS
-SUBDIRS += test
-endif
 
 DISTCHECK_CONFIGURE_FLAGS = --enable-localinstall --enable-deprecations
 
@@ -36,8 +32,5 @@
 			echo Failed to generate AUTHORS: not a branch >&2; \
 	fi
 
-<<<<<<< HEAD
-=======
 
->>>>>>> b5b2b08a
 include $(top_srcdir)/Makefile.am.coverage