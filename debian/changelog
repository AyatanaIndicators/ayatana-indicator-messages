<<<<<<< HEAD
indicator-messages (0.3.9-0ubuntu1) maverick; urgency=low
=======
indicator-messages (0.3.10-0ubuntu1~ppa1) maverick; urgency=low

  * New upstream release.
    * Shifting icons into the gutter and adjusting the arrow
      padding.

 -- Ted Gould <ted@ubuntu.com>  Thu, 26 Aug 2010 15:08:31 -0500

indicator-messages (0.3.9-0ubuntu1~ppa1) maverick; urgency=low
>>>>>>> 7fcfb3fb

  * New upstream release.
    * Remove parens from counts

 -- Ted Gould <ted@ubuntu.com>  Thu, 12 Aug 2010 13:10:10 -0500

indicator-messages (0.3.8-0ubuntu1) maverick; urgency=low

  * New upstream release.
    - running apps triangle indicator overlay
    - message counters are now rendered with a nice rounded background

 -- Ken VanDine <ken.vandine@canonical.com>  Thu, 29 Jul 2010 13:33:14 -0400

indicator-messages (0.3.7-1) unstable; urgency=low

  * Merge from Ubuntu.
    Closes: #586132
  * debian/control:
    - Homepage is at LP/indicator-messages, not -applet.
    - Update package description.
    - Update Vcs-* fields.
    - Standards-Version: 3.8.4.
  * debian/copyright:
    - Convert to DEP5 format.
    - Add missing copyright holders of debian/.

 -- Evgeni Golov <evgeni@debian.org>  Thu, 17 Jun 2010 13:02:37 +0200

indicator-messages (0.3.7-0ubuntu1~ppa1) lucid; urgency=low

  * New upstream release.
    * When loading desktop files check to see if they've
      already been eclipsed by an app. (LP: #549096)
    * Track better application shortcuts and ensure that they
      get removed when the application is. (LP: #539167)
    * Track blacklisted apps to ensure that the messaging menu
      hides when there is no app.  (LP: #533021)

 -- Ted Gould <ted@ubuntu.com>  Fri, 21 May 2010 15:02:16 -0500

indicator-messages (0.3.6-0ubuntu2) lucid; urgency=low

  * Upstream Merge
    * When loading desktop files check to see if they've
      already been eclipsed by an app. (LP: #549096)
    * Track better application shortcuts and ensure that they
      get removed when the application is. (LP: #539167)

 -- Ted Gould <ted@ubuntu.com>  Sat, 17 Apr 2010 13:10:42 -0500

indicator-messages (0.3.6-0ubuntu1) lucid; urgency=low

  * New upstream release.
    * Fixing several bugs with regards to visibility and placement
      if items and separators in the menu.  (LP: #446914)
    * Changing the service management over to using libindicator
      services and service manager for robustness.

 -- Ted Gould <ted@ubuntu.com>  Thu, 01 Apr 2010 10:13:38 -0500

indicator-messages (0.3.5-0ubuntu2) lucid; urgency=low

  * debian/control:
    - change the indicator-applet depends to a recommends to let other 
      desktops use other options rather than having to trigger GNOME

 -- Sebastien Bacher <seb128@ubuntu.com>  Tue, 30 Mar 2010 10:35:59 +0200

indicator-messages (0.3.5-0ubuntu1) lucid; urgency=low

  * Upstream release 0.3.5
    * Show which applications are running with a small icon
      next to their entry. (LP: #438526)
    * Shift command items to line up with application names.
      (LP: #537312)
    * Track applications we've seen so that we can show "Set Up"
      text if we've not seen the app before.
    * Fix avatar spacing to match other menu items
    * Use standard libindicator icon handling in panel
    * Fix translation of non-running applications (LP: #540148)
    * Handling bools for requesting attention from apps
    * Changing microblogging to broadcast to match Me Menu (LP: #534952)
  * debian/control: 
    - Updating requirement to libindicator 0.3.5
    - Increasing dbusmenu-glib dep to 0.2.8

 -- Ted Gould <ted@ubuntu.com>  Thu, 25 Mar 2010 10:53:01 -0500

indicator-messages (0.3.4-0ubuntu1~ppa1) lucid; urgency=low

  * Upstream release 0.3.4
    * Fix avatar spacing to match other menu items
    * Use standard libindicator icon handling in panel
    * Fix translation of non-running applications (LP: #540148)
    * Handling bools for requesting attention from apps
    * Changing microblogging to broadcast to match Me Menu (LP: #534952)
  * debian/control: Updating requirement to libindicator 0.3.5

 -- Ted Gould <ted@ubuntu.com>  Thu, 18 Mar 2010 13:45:19 -0500

indicator-messages (0.3.3-0ubuntu2) lucid; urgency=low

  * src/default-applications.c
    - string change for consistency (LP: #534952) 

 -- Ken VanDine <ken.vandine@canonical.com>  Fri, 12 Mar 2010 11:44:46 -0500

indicator-messages (0.3.3-0ubuntu1) lucid; urgency=low

  * Upstream release 0.3.3
    * Changing names of default applications to generic names
    * Making icons of default applications match panel theme

 -- Ted Gould <ted@ubuntu.com>  Thu, 04 Mar 2010 16:02:11 -0600

indicator-messages (0.3.2-0ubuntu1) lucid; urgency=low

  * Upstream release 0.3.2
    * Removing extra ref
    * Moving locally defined variable to use the one defined in
      the function to fix a NULL pointer. (lp: #518547)
    * Disconnect the count changed signal property
    * Adding static desktop shortcuts to application items
    * Adding dynamic application menuitems
    * Switching application menu items to remove descriptions
      and add in application icons
  * debian/control:
    * libindicator build dependency to 0.3.3
    * dbusmenu build dependency to 0.2.5

 -- Ted Gould <ted@ubuntu.com>  Thu, 18 Feb 2010 12:23:29 -0600

indicator-messages (0.3.1-0ubuntu2) lucid; urgency=low

  * Upstream Merge
    * Removing extra ref
    * Moving locally defined variable to use the one defined in
      the function to fix a NULL pointer. (lp: #518547)

 -- Ted Gould <ted@ubuntu.com>  Tue, 09 Feb 2010 09:30:10 -0600

indicator-messages (0.3.1-0ubuntu1) lucid; urgency=low

  * Upstream release 0.3.1
    * Updates for dbusmenu 0.2.2
    * Updates for libindicate 0.3.0
  * debian/control:
    * dbusmenu* depends to 0.2.2
    * libindicate* depends to 0.3.0

 -- Ted Gould <ted@ubuntu.com>  Thu, 04 Feb 2010 18:23:34 -0800

indicator-messages (0.3.0-0ubuntu1) lucid; urgency=low

  * Upstream release 0.3.0
    - Disabling static builds.
    - Porting to libindicator 0.3.0
    - Adding translator comments from hours and minutes strings.
      (LP: #456437)
    - Upgrading to dbusmenu 0.2.0
  * debian/control: Updating dbusmenu dependency to 0.2.0
  * debian/control: Increasing libindicator-dev dependency to
    0.3.0

 -- Ted Gould <ted@ubuntu.com>  Fri, 08 Jan 2010 12:05:25 -0600

indicator-messages (0.2.6+r156-0ubuntu2) lucid; urgency=low

  * debian/control
    - add a Breaks for indicator-applet (<< 0.3.0) 

 -- Ken VanDine <ken.vandine@canonical.com>  Tue, 15 Dec 2009 11:57:42 -0500

indicator-messages (0.2.6+r156-0ubuntu1) lucid; urgency=low

  * New snapshot for libindicator 0.3.0
  * debian/control
    - Build-Depends on libindicator >= 0.3.0

 -- Ken VanDine <ken.vandine@canonical.com>  Thu, 10 Dec 2009 14:35:46 -0500

indicator-messages (0.2.6-0ubuntu1) karmic; urgency=low

  * Upstream release 0.2.6 (LP: #446629)
    * Building the menu after checking the blacklist so that the
      separators are all correct.
    * Small fix for a perspective memory leak.

 -- Ted Gould <ted@ubuntu.com>  Fri, 09 Oct 2009 08:14:27 +0200

indicator-messages (0.2.5-0ubuntu1) karmic; urgency=low

  * Upstream release 0.2.5 (LP: #440217)
    * Adding a check on addition of launchers to ensure icon is correctly
      visible. (LP: #433274)
    * Making it so that if applications don't set the time on an indicator
      the time isn't shown in the menu. (LP: #438237)
    * Putting icons in the right places. (LP: #436460)

 -- Ted Gould <ted@ubuntu.com>  Thu, 01 Oct 2009 23:34:28 +0200

indicator-messages (0.2.4-0ubuntu1) karmic; urgency=low

  * Upstream release 0.2.4 (LP: #436093)
    - Merging in the min menu width feature (LP: #428292)
    - Merging in icon scaling branch from trunk. Now better icons (LP: #433143)
    - Merging in updated trunk (LP: #434097 and LP: #435184)
    - add i18n support
    - Prevent null entries (LP: #435184)
    - add a path for indicators in /usr/share (LP: #434097)

 -- Ted Gould <ted@ubuntu.com>  Thu, 24 Sep 2009 13:07:46 -0500

indicator-messages (0.2.2-0ubuntu2) karmic; urgency=low

  * src/messages-service.c: initialise the translations

 -- Sebastien Bacher <seb128@ubuntu.com>  Tue, 15 Sep 2009 16:41:03 +0200

indicator-messages (0.2.2-0ubuntu1) karmic; urgency=low

  * New release (LP: #427357)
    * Adds in separators between application groups
    * Merging in v2-api stuff which will become 0.2.1
  * debian/control: 
    - Requiring > 0.2.0 of libindicate-*
    - bump dbusmenu dependencies.

 -- Ted Gould <ted@ubuntu.com>  Thu, 10 Sep 2009 09:11:57 -0500

indicator-messages (0.2.0-0ubuntu2) karmic; urgency=low

  * debian/control
    - Bump build depends on dbusmenu to 0.1.0

 -- Ken VanDine <ken.vandine@canonical.com>  Thu, 27 Aug 2009 21:14:46 +0200

indicator-messages (0.2.0-0ubuntu1) karmic; urgency=low

  [ Ted Gould ]
  * Upstream version 0.2.0
  * debian/control: Adding dependency information for libdbusmenu
    to say >= 0.0.2 to match upstream build system.
  * debian/watch: Changing to use indicator-messages project.

  [ Martin Pitt ]
  * debian/control: Update Vcs-Bzr: for new branch location.

 -- Ted Gould <ted@ubuntu.com>  Thu, 27 Aug 2009 20:46:27 +0200

indicator-messages (0.2.0~bzr124-0ubuntu1) karmic; urgency=low

  * Update to fix build issue

 -- Sebastien Bacher <seb128@ubuntu.com>  Fri, 07 Aug 2009 17:12:40 +0100

indicator-messages (0.2.0~bzr121-0ubuntu3) karmic; urgency=low

  * Fix to dereference the application menu items correctly so that
    the signal handlers are dropped as well. (lp: #410251)

 -- Ted Gould <ted@ubuntu.com>  Wed, 05 Aug 2009 19:00:31 +0100

indicator-messages (0.2.0~bzr121-0ubuntu2) karmic; urgency=low

  * Run autogen.sh before upload

 -- Jonathan Riddell <jriddell@ubuntu.com>  Wed, 05 Aug 2009 00:42:39 +0100

indicator-messages (0.2.0~bzr121-0ubuntu1) karmic; urgency=low

  [ Ted Gould ]
  * debian/control: Adding in a build dep on libindicate-gtk-dev
  * Changes for the changing libindicate stuff.
  * Merge in the dbusmenu changes from the dbusmenu branch
  * debian/control: Adding in a build dependency on libdbusmenu-glib and
    libdbusmenu-gtk to catch up with the merge.

 -- Jonathan Riddell <jriddell@ubuntu.com>  Wed, 05 Aug 2009 00:21:50 +0100

indicator-messages (0.2.0~bzr120-0ubuntu1) jaunty; urgency=low

  * Fix to track the timer. (LP: #365187)

 -- Ted Gould <ted@ubuntu.com>  Wed, 13 May 2009 09:56:20 -0500

indicator-messages (0.2.0~bzr119-0ubuntu1) jaunty; urgency=low

  * Upstream update

 -- Ted Gould <ted@ubuntu.com>  Wed, 22 Apr 2009 23:34:21 -0500

indicator-messages (0.2.0~bzr116-0ubuntu3) jaunty; urgency=low

  * debian/rules: Adding a rule to remove the .la/.a clutter

 -- Ted Gould <ted@ubuntu.com>  Wed, 22 Apr 2009 16:46:59 -0500

indicator-messages (0.2.0~bzr116-0ubuntu2) jaunty; urgency=low

  * debian/control: libindicator-dev to ~bzr301

 -- Ted Gould <ted@ubuntu.com>  Wed, 22 Apr 2009 15:58:45 -0500

indicator-messages (0.2.0~bzr116-0ubuntu1) jaunty; urgency=low

  * Upstream release
    * Bug fixes
    * Update API to new libindicator
  * debian/control: Adding new dependency on libindicator-dev

 -- Ted Gould <ted@ubuntu.com>  Wed, 22 Apr 2009 15:45:21 -0500

indicator-messages (0.1.6-0ubuntu1) jaunty; urgency=low

  * New upstream version
    * Patch from Cody Russell to fix LP: #359018 by correctly implementing
      the finalize functions.

 -- Ted Gould <ted@ubuntu.com>  Tue, 14 Apr 2009 11:32:00 +0200

indicator-messages (0.1.5-0ubuntu1) jaunty; urgency=low

  * New upstream version
    * Fixes the lifecycle of the various structures tracking the messages
      and applications.  Fixing bugs like (LP: #355616) (LP: #352881)
    * Fixes the visual appearance by setting the widget name to grab the
      style settings from the main applet.  (LP: #351979)
  * debian/control: Upgrading dependency on libindicate-dev to 0.1.5 or
    higher as the new version requires that.

 -- Ted Gould <ted@ubuntu.com>  Fri, 03 Apr 2009 16:32:49 -0500

indicator-messages (0.1.4-0ubuntu1) jaunty; urgency=low

  * New upstream version
    * Adding the display of indicators that are login messages coming from
      other applications.  (LP: #345494)
    * Making all times displayed for IM messages relative instead of
      absolute.  (LP: #346345)
    * Cleaning up the server removal code.  May fix (LP: #345599), I can't
      recreate it anymore afterwards.

 -- Ted Gould <ted@ubuntu.com>  Mon, 30 Mar 2009 09:40:40 +0200

indicator-messages (0.1.3-0ubuntu1) jaunty; urgency=low

  [ Ted Gould ]
  * New upstream version.
    - Now changes the icon based on non-IM indicators so that Evolution
      works much better.  (LP: #342480)
    - Now the menu items are in a predictable order, alphabetical.
    - The Messages for a particular client (i.e. Pidgin) are grouped with
      the client they're associated with.
    - Adjusting the icon size to match the new one in the Human theme.
    - Adjusting the build so that all the different libraries are not
      built in a versioned manner.  Now it's just one .so, which is
      what it should have been originally.

  [ Martin Pitt ]
  * Add debian/watch.
  * Add bzr-builddeb configuration.
  * debian/copyright: Fix download location.

 -- Martin Pitt <martin.pitt@ubuntu.com>  Thu, 19 Mar 2009 12:23:17 +0100

indicator-messages (0.1-0ubuntu1) jaunty; urgency=low

  * Initial release, based on DX team's PPA packaging branch.
    (lp:~indicator-applet-developers/indicator-applet/messages-packaging)
  * debian/control: Add Homepage:, Vcs-Bzr:, and fix package
    description.
  * debian/copyright: Properly describe license.

 -- Martin Pitt <martin.pitt@ubuntu.com>  Tue, 17 Feb 2009 11:35:38 +0100<|MERGE_RESOLUTION|>--- conflicted
+++ resolved
@@ -1,7 +1,4 @@
-<<<<<<< HEAD
-indicator-messages (0.3.9-0ubuntu1) maverick; urgency=low
-=======
-indicator-messages (0.3.10-0ubuntu1~ppa1) maverick; urgency=low
+indicator-messages (0.3.10-0ubuntu1) maverick; urgency=low
 
   * New upstream release.
     * Shifting icons into the gutter and adjusting the arrow
@@ -9,8 +6,14 @@
 
  -- Ted Gould <ted@ubuntu.com>  Thu, 26 Aug 2010 15:08:31 -0500
 
+indicator-messages (0.3.9-0ubuntu1) maverick; urgency=low
+
+  * New upstream release.
+    * Remove parens from counts
+
+ -- Ted Gould <ted@ubuntu.com>  Thu, 12 Aug 2010 13:10:10 -0500
+
 indicator-messages (0.3.9-0ubuntu1~ppa1) maverick; urgency=low
->>>>>>> 7fcfb3fb
 
   * New upstream release.
     * Remove parens from counts
@@ -386,4 +389,4 @@
     description.
   * debian/copyright: Properly describe license.
 
- -- Martin Pitt <martin.pitt@ubuntu.com>  Tue, 17 Feb 2009 11:35:38 +0100+ -- Martin Pitt <martin.pitt@ubuntu.com>  Tue, 17 Feb 2009 11:35:38 +0100
