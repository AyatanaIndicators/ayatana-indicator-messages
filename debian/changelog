<<<<<<< HEAD
=======
indicator-messages (0.2.0-0ubuntu2) UNRELEASED; urgency=low

  * debian/control
    - Bump build depends on dbusmenu to 0.1.0

 -- Ken VanDine <ken.vandine@canonical.com>  Thu, 27 Aug 2009 15:06:49 -0400

>>>>>>> 81ad2a5a
indicator-messages (0.2.0-0ubuntu1) karmic; urgency=low

  [ Ted Gould ]
  * Upstream version 0.2.0
  * debian/control: Adding dependency information for libdbusmenu
    to say >= 0.0.2 to match upstream build system.
  * debian/watch: Changing to use indicator-messages project.

  [ Martin Pitt ]
  * debian/control: Update Vcs-Bzr: for new branch location.

 -- Ted Gould <ted@ubuntu.com>  Thu, 27 Aug 2009 20:46:27 +0200

indicator-messages (0.2.0~bzr124-0ubuntu1) karmic; urgency=low

  * Update to fix build issue

 -- Sebastien Bacher <seb128@ubuntu.com>  Fri, 07 Aug 2009 17:12:40 +0100

indicator-messages (0.2.0~bzr121-0ubuntu3) karmic; urgency=low

  * Fix to dereference the application menu items correctly so that
    the signal handlers are dropped as well. (lp: #410251)

 -- Ted Gould <ted@ubuntu.com>  Wed, 05 Aug 2009 19:00:31 +0100

indicator-messages (0.2.0~bzr121-0ubuntu2) karmic; urgency=low

  * Run autogen.sh before upload

 -- Jonathan Riddell <jriddell@ubuntu.com>  Wed, 05 Aug 2009 00:42:39 +0100

indicator-messages (0.2.0~bzr121-0ubuntu1) karmic; urgency=low

  [ Ted Gould ]
  * debian/control: Adding in a build dep on libindicate-gtk-dev
  * Changes for the changing libindicate stuff.
  * Merge in the dbusmenu changes from the dbusmenu branch
  * debian/control: Adding in a build dependency on libdbusmenu-glib and
    libdbusmenu-gtk to catch up with the merge.

 -- Jonathan Riddell <jriddell@ubuntu.com>  Wed, 05 Aug 2009 00:21:50 +0100

indicator-messages (0.2.0~bzr120-0ubuntu1) jaunty; urgency=low

  * Fix to track the timer. (LP: #365187)

 -- Ted Gould <ted@ubuntu.com>  Wed, 13 May 2009 09:56:20 -0500

indicator-messages (0.2.0~bzr119-0ubuntu1) jaunty; urgency=low

  * Upstream update

 -- Ted Gould <ted@ubuntu.com>  Wed, 22 Apr 2009 23:34:21 -0500

indicator-messages (0.2.0~bzr116-0ubuntu3) jaunty; urgency=low

  * debian/rules: Adding a rule to remove the .la/.a clutter

 -- Ted Gould <ted@ubuntu.com>  Wed, 22 Apr 2009 16:46:59 -0500

indicator-messages (0.2.0~bzr116-0ubuntu2) jaunty; urgency=low

  * debian/control: libindicator-dev to ~bzr301

 -- Ted Gould <ted@ubuntu.com>  Wed, 22 Apr 2009 15:58:45 -0500

indicator-messages (0.2.0~bzr116-0ubuntu1) jaunty; urgency=low

  * Upstream release
    * Bug fixes
    * Update API to new libindicator
  * debian/control: Adding new dependency on libindicator-dev

 -- Ted Gould <ted@ubuntu.com>  Wed, 22 Apr 2009 15:45:21 -0500

indicator-messages (0.1.6-0ubuntu1) jaunty; urgency=low

  * New upstream version
    * Patch from Cody Russell to fix LP: #359018 by correctly implementing
      the finalize functions.

 -- Ted Gould <ted@ubuntu.com>  Tue, 14 Apr 2009 11:32:00 +0200

indicator-messages (0.1.5-0ubuntu1) jaunty; urgency=low

  * New upstream version
    * Fixes the lifecycle of the various structures tracking the messages
      and applications.  Fixing bugs like (LP: #355616) (LP: #352881)
    * Fixes the visual appearance by setting the widget name to grab the
      style settings from the main applet.  (LP: #351979)
  * debian/control: Upgrading dependency on libindicate-dev to 0.1.5 or
    higher as the new version requires that.

 -- Ted Gould <ted@ubuntu.com>  Fri, 03 Apr 2009 16:32:49 -0500

indicator-messages (0.1.4-0ubuntu1) jaunty; urgency=low

  * New upstream version
    * Adding the display of indicators that are login messages coming from
      other applications.  (LP: #345494)
    * Making all times displayed for IM messages relative instead of
      absolute.  (LP: #346345)
    * Cleaning up the server removal code.  May fix (LP: #345599), I can't
      recreate it anymore afterwards.

 -- Ted Gould <ted@ubuntu.com>  Mon, 30 Mar 2009 09:40:40 +0200

indicator-messages (0.1.3-0ubuntu1) jaunty; urgency=low

  [ Ted Gould ]
  * New upstream version.
    - Now changes the icon based on non-IM indicators so that Evolution
      works much better.  (LP: #342480)
    - Now the menu items are in a predictable order, alphabetical.
    - The Messages for a particular client (i.e. Pidgin) are grouped with
      the client they're associated with.
    - Adjusting the icon size to match the new one in the Human theme.
    - Adjusting the build so that all the different libraries are not
      built in a versioned manner.  Now it's just one .so, which is
      what it should have been originally.

  [ Martin Pitt ]
  * Add debian/watch.
  * Add bzr-builddeb configuration.
  * debian/copyright: Fix download location.

 -- Martin Pitt <martin.pitt@ubuntu.com>  Thu, 19 Mar 2009 12:23:17 +0100

indicator-messages (0.1-0ubuntu1) jaunty; urgency=low

  * Initial release, based on DX team's PPA packaging branch.
    (lp:~indicator-applet-developers/indicator-applet/messages-packaging)
  * debian/control: Add Homepage:, Vcs-Bzr:, and fix package
    description.
  * debian/copyright: Properly describe license.

 -- Martin Pitt <martin.pitt@ubuntu.com>  Tue, 17 Feb 2009 11:35:38 +0100<|MERGE_RESOLUTION|>--- conflicted
+++ resolved
@@ -1,5 +1,3 @@
-<<<<<<< HEAD
-=======
 indicator-messages (0.2.0-0ubuntu2) UNRELEASED; urgency=low
 
   * debian/control
@@ -7,7 +5,6 @@
 
  -- Ken VanDine <ken.vandine@canonical.com>  Thu, 27 Aug 2009 15:06:49 -0400
 
->>>>>>> 81ad2a5a
 indicator-messages (0.2.0-0ubuntu1) karmic; urgency=low
 
   [ Ted Gould ]
