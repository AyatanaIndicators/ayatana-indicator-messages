<<<<<<< HEAD
indicator-messages (0.2.1-0ubuntu1) UNRELEASED; urgency=low
=======
indicator-messages (0.2.2-0ubuntu1~ppa1) karmic; urgency=low

  * Upstream 0.2.2 release
    * Adds in separators between application groups

 -- Ted Gould <ted@ubuntu.com>  Thu, 10 Sep 2009 09:11:57 -0500

indicator-messages (0.2.1-0ubuntu1~ppa2) karmic; urgency=low

  * Merging in the official 0.2.1 tag.

 -- Ted Gould <ted@ubuntu.com>  Wed, 09 Sep 2009 14:02:26 -0500

indicator-messages (0.2.1-0ubuntu1~ppa1) karmic; urgency=low
>>>>>>> 87a4cbf7

  * New release (LP: #427357)
  * Merging in v2-api stuff which will become 0.2.1
  * debian/control: 
    - Requiring > 0.2.0 of libindicate-*
    - bump dbusmenu dependencies.

 -- Ted Gould <ted@ubuntu.com>  Thu, 27 Aug 2009 14:01:03 -0500

indicator-messages (0.2.0-0ubuntu2) karmic; urgency=low

  * debian/control
    - Bump build depends on dbusmenu to 0.1.0

 -- Ken VanDine <ken.vandine@canonical.com>  Thu, 27 Aug 2009 21:14:46 +0200

indicator-messages (0.2.0-0ubuntu1) karmic; urgency=low

  [ Ted Gould ]
  * Upstream version 0.2.0
  * debian/control: Adding dependency information for libdbusmenu
    to say >= 0.0.2 to match upstream build system.
  * debian/watch: Changing to use indicator-messages project.

  [ Martin Pitt ]
  * debian/control: Update Vcs-Bzr: for new branch location.

 -- Ted Gould <ted@ubuntu.com>  Thu, 27 Aug 2009 20:46:27 +0200

indicator-messages (0.2.0~bzr124-0ubuntu1) karmic; urgency=low

  * Update to fix build issue

 -- Sebastien Bacher <seb128@ubuntu.com>  Fri, 07 Aug 2009 17:12:40 +0100

indicator-messages (0.2.0~bzr121-0ubuntu3) karmic; urgency=low

  * Fix to dereference the application menu items correctly so that
    the signal handlers are dropped as well. (lp: #410251)

 -- Ted Gould <ted@ubuntu.com>  Wed, 05 Aug 2009 19:00:31 +0100

indicator-messages (0.2.0~bzr121-0ubuntu2) karmic; urgency=low

  * Run autogen.sh before upload

 -- Jonathan Riddell <jriddell@ubuntu.com>  Wed, 05 Aug 2009 00:42:39 +0100

indicator-messages (0.2.0~bzr121-0ubuntu1) karmic; urgency=low

  [ Ted Gould ]
  * debian/control: Adding in a build dep on libindicate-gtk-dev
  * Changes for the changing libindicate stuff.
  * Merge in the dbusmenu changes from the dbusmenu branch
  * debian/control: Adding in a build dependency on libdbusmenu-glib and
    libdbusmenu-gtk to catch up with the merge.

 -- Jonathan Riddell <jriddell@ubuntu.com>  Wed, 05 Aug 2009 00:21:50 +0100

indicator-messages (0.2.0~bzr120-0ubuntu1) jaunty; urgency=low

  * Fix to track the timer. (LP: #365187)

 -- Ted Gould <ted@ubuntu.com>  Wed, 13 May 2009 09:56:20 -0500

indicator-messages (0.2.0~bzr119-0ubuntu1) jaunty; urgency=low

  * Upstream update

 -- Ted Gould <ted@ubuntu.com>  Wed, 22 Apr 2009 23:34:21 -0500

indicator-messages (0.2.0~bzr116-0ubuntu3) jaunty; urgency=low

  * debian/rules: Adding a rule to remove the .la/.a clutter

 -- Ted Gould <ted@ubuntu.com>  Wed, 22 Apr 2009 16:46:59 -0500

indicator-messages (0.2.0~bzr116-0ubuntu2) jaunty; urgency=low

  * debian/control: libindicator-dev to ~bzr301

 -- Ted Gould <ted@ubuntu.com>  Wed, 22 Apr 2009 15:58:45 -0500

indicator-messages (0.2.0~bzr116-0ubuntu1) jaunty; urgency=low

  * Upstream release
    * Bug fixes
    * Update API to new libindicator
  * debian/control: Adding new dependency on libindicator-dev

 -- Ted Gould <ted@ubuntu.com>  Wed, 22 Apr 2009 15:45:21 -0500

indicator-messages (0.1.6-0ubuntu1) jaunty; urgency=low

  * New upstream version
    * Patch from Cody Russell to fix LP: #359018 by correctly implementing
      the finalize functions.

 -- Ted Gould <ted@ubuntu.com>  Tue, 14 Apr 2009 11:32:00 +0200

indicator-messages (0.1.5-0ubuntu1) jaunty; urgency=low

  * New upstream version
    * Fixes the lifecycle of the various structures tracking the messages
      and applications.  Fixing bugs like (LP: #355616) (LP: #352881)
    * Fixes the visual appearance by setting the widget name to grab the
      style settings from the main applet.  (LP: #351979)
  * debian/control: Upgrading dependency on libindicate-dev to 0.1.5 or
    higher as the new version requires that.

 -- Ted Gould <ted@ubuntu.com>  Fri, 03 Apr 2009 16:32:49 -0500

indicator-messages (0.1.4-0ubuntu1) jaunty; urgency=low

  * New upstream version
    * Adding the display of indicators that are login messages coming from
      other applications.  (LP: #345494)
    * Making all times displayed for IM messages relative instead of
      absolute.  (LP: #346345)
    * Cleaning up the server removal code.  May fix (LP: #345599), I can't
      recreate it anymore afterwards.

 -- Ted Gould <ted@ubuntu.com>  Mon, 30 Mar 2009 09:40:40 +0200

indicator-messages (0.1.3-0ubuntu1) jaunty; urgency=low

  [ Ted Gould ]
  * New upstream version.
    - Now changes the icon based on non-IM indicators so that Evolution
      works much better.  (LP: #342480)
    - Now the menu items are in a predictable order, alphabetical.
    - The Messages for a particular client (i.e. Pidgin) are grouped with
      the client they're associated with.
    - Adjusting the icon size to match the new one in the Human theme.
    - Adjusting the build so that all the different libraries are not
      built in a versioned manner.  Now it's just one .so, which is
      what it should have been originally.

  [ Martin Pitt ]
  * Add debian/watch.
  * Add bzr-builddeb configuration.
  * debian/copyright: Fix download location.

 -- Martin Pitt <martin.pitt@ubuntu.com>  Thu, 19 Mar 2009 12:23:17 +0100

indicator-messages (0.1-0ubuntu1) jaunty; urgency=low

  * Initial release, based on DX team's PPA packaging branch.
    (lp:~indicator-applet-developers/indicator-applet/messages-packaging)
  * debian/control: Add Homepage:, Vcs-Bzr:, and fix package
    description.
  * debian/copyright: Properly describe license.

 -- Martin Pitt <martin.pitt@ubuntu.com>  Tue, 17 Feb 2009 11:35:38 +0100<|MERGE_RESOLUTION|>--- conflicted
+++ resolved
@@ -1,29 +1,13 @@
-<<<<<<< HEAD
-indicator-messages (0.2.1-0ubuntu1) UNRELEASED; urgency=low
-=======
-indicator-messages (0.2.2-0ubuntu1~ppa1) karmic; urgency=low
-
-  * Upstream 0.2.2 release
-    * Adds in separators between application groups
-
- -- Ted Gould <ted@ubuntu.com>  Thu, 10 Sep 2009 09:11:57 -0500
-
-indicator-messages (0.2.1-0ubuntu1~ppa2) karmic; urgency=low
-
-  * Merging in the official 0.2.1 tag.
-
- -- Ted Gould <ted@ubuntu.com>  Wed, 09 Sep 2009 14:02:26 -0500
-
-indicator-messages (0.2.1-0ubuntu1~ppa1) karmic; urgency=low
->>>>>>> 87a4cbf7
+indicator-messages (0.2.2-0ubuntu1) UNRELEASED; urgency=low
 
   * New release (LP: #427357)
-  * Merging in v2-api stuff which will become 0.2.1
+    * Adds in separators between application groups
+    * Merging in v2-api stuff which will become 0.2.1
   * debian/control: 
     - Requiring > 0.2.0 of libindicate-*
     - bump dbusmenu dependencies.
 
- -- Ted Gould <ted@ubuntu.com>  Thu, 27 Aug 2009 14:01:03 -0500
+ -- Ted Gould <ted@ubuntu.com>  Thu, 10 Sep 2009 09:11:57 -0500
 
 indicator-messages (0.2.0-0ubuntu2) karmic; urgency=low
 
