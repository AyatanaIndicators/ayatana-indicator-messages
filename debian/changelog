<<<<<<< HEAD
indicator-messages (0.3.8-0ubuntu1) maverick; urgency=low

  * New upstream release.
    - running apps triangle indicator overlay
    - message counters are now rendered with a nice rounded background

 -- Ken VanDine <ken.vandine@canonical.com>  Thu, 29 Jul 2010 13:33:14 -0400
=======
indicator-messages (0.3.7-1) unstable; urgency=low

  * Merge from Ubuntu.
    Closes: #586132
  * debian/control:
    - Homepage is at LP/indicator-messages, not -applet.
    - Update package description.
    - Update Vcs-* fields.
    - Standards-Version: 3.8.4.
  * debian/copyright:
    - Convert to DEP5 format.
    - Add missing copyright holders of debian/.

 -- Evgeni Golov <evgeni@debian.org>  Thu, 17 Jun 2010 13:02:37 +0200
>>>>>>> 36559fd9

indicator-messages (0.3.7-0ubuntu1~ppa1) lucid; urgency=low

  * New upstream release.
    * When loading desktop files check to see if they've
      already been eclipsed by an app. (LP: #549096)
    * Track better application shortcuts and ensure that they
      get removed when the application is. (LP: #539167)
    * Track blacklisted apps to ensure that the messaging menu
      hides when there is no app.  (LP: #533021)

 -- Ted Gould <ted@ubuntu.com>  Fri, 21 May 2010 15:02:16 -0500

indicator-messages (0.3.6-0ubuntu2) lucid; urgency=low

  * Upstream Merge
    * When loading desktop files check to see if they've
      already been eclipsed by an app. (LP: #549096)
    * Track better application shortcuts and ensure that they
      get removed when the application is. (LP: #539167)

 -- Ted Gould <ted@ubuntu.com>  Sat, 17 Apr 2010 13:10:42 -0500

indicator-messages (0.3.6-0ubuntu1) lucid; urgency=low

  * New upstream release.
    * Fixing several bugs with regards to visibility and placement
      if items and separators in the menu.  (LP: #446914)
    * Changing the service management over to using libindicator
      services and service manager for robustness.

 -- Ted Gould <ted@ubuntu.com>  Thu, 01 Apr 2010 10:13:38 -0500

indicator-messages (0.3.5-0ubuntu2) lucid; urgency=low

  * debian/control:
    - change the indicator-applet depends to a recommends to let other 
      desktops use other options rather than having to trigger GNOME

 -- Sebastien Bacher <seb128@ubuntu.com>  Tue, 30 Mar 2010 10:35:59 +0200

indicator-messages (0.3.5-0ubuntu1) lucid; urgency=low

  * Upstream release 0.3.5
    * Show which applications are running with a small icon
      next to their entry. (LP: #438526)
    * Shift command items to line up with application names.
      (LP: #537312)
    * Track applications we've seen so that we can show "Set Up"
      text if we've not seen the app before.
    * Fix avatar spacing to match other menu items
    * Use standard libindicator icon handling in panel
    * Fix translation of non-running applications (LP: #540148)
    * Handling bools for requesting attention from apps
    * Changing microblogging to broadcast to match Me Menu (LP: #534952)
  * debian/control: 
    - Updating requirement to libindicator 0.3.5
    - Increasing dbusmenu-glib dep to 0.2.8

 -- Ted Gould <ted@ubuntu.com>  Thu, 25 Mar 2010 10:53:01 -0500

indicator-messages (0.3.4-0ubuntu1~ppa1) lucid; urgency=low

  * Upstream release 0.3.4
    * Fix avatar spacing to match other menu items
    * Use standard libindicator icon handling in panel
    * Fix translation of non-running applications (LP: #540148)
    * Handling bools for requesting attention from apps
    * Changing microblogging to broadcast to match Me Menu (LP: #534952)
  * debian/control: Updating requirement to libindicator 0.3.5

 -- Ted Gould <ted@ubuntu.com>  Thu, 18 Mar 2010 13:45:19 -0500

indicator-messages (0.3.3-0ubuntu2) lucid; urgency=low

  * src/default-applications.c
    - string change for consistency (LP: #534952) 

 -- Ken VanDine <ken.vandine@canonical.com>  Fri, 12 Mar 2010 11:44:46 -0500

indicator-messages (0.3.3-0ubuntu1) lucid; urgency=low

  * Upstream release 0.3.3
    * Changing names of default applications to generic names
    * Making icons of default applications match panel theme

 -- Ted Gould <ted@ubuntu.com>  Thu, 04 Mar 2010 16:02:11 -0600

indicator-messages (0.3.2-0ubuntu1) lucid; urgency=low

  * Upstream release 0.3.2
    * Removing extra ref
    * Moving locally defined variable to use the one defined in
      the function to fix a NULL pointer. (lp: #518547)
    * Disconnect the count changed signal property
    * Adding static desktop shortcuts to application items
    * Adding dynamic application menuitems
    * Switching application menu items to remove descriptions
      and add in application icons
  * debian/control:
    * libindicator build dependency to 0.3.3
    * dbusmenu build dependency to 0.2.5

 -- Ted Gould <ted@ubuntu.com>  Thu, 18 Feb 2010 12:23:29 -0600

indicator-messages (0.3.1-0ubuntu2) lucid; urgency=low

  * Upstream Merge
    * Removing extra ref
    * Moving locally defined variable to use the one defined in
      the function to fix a NULL pointer. (lp: #518547)

 -- Ted Gould <ted@ubuntu.com>  Tue, 09 Feb 2010 09:30:10 -0600

indicator-messages (0.3.1-0ubuntu1) lucid; urgency=low

  * Upstream release 0.3.1
    * Updates for dbusmenu 0.2.2
    * Updates for libindicate 0.3.0
  * debian/control:
    * dbusmenu* depends to 0.2.2
    * libindicate* depends to 0.3.0

 -- Ted Gould <ted@ubuntu.com>  Thu, 04 Feb 2010 18:23:34 -0800

indicator-messages (0.3.0-0ubuntu1) lucid; urgency=low

  * Upstream release 0.3.0
    - Disabling static builds.
    - Porting to libindicator 0.3.0
    - Adding translator comments from hours and minutes strings.
      (LP: #456437)
    - Upgrading to dbusmenu 0.2.0
  * debian/control: Updating dbusmenu dependency to 0.2.0
  * debian/control: Increasing libindicator-dev dependency to
    0.3.0

 -- Ted Gould <ted@ubuntu.com>  Fri, 08 Jan 2010 12:05:25 -0600

indicator-messages (0.2.6+r156-0ubuntu2) lucid; urgency=low

  * debian/control
    - add a Breaks for indicator-applet (<< 0.3.0) 

 -- Ken VanDine <ken.vandine@canonical.com>  Tue, 15 Dec 2009 11:57:42 -0500

indicator-messages (0.2.6+r156-0ubuntu1) lucid; urgency=low

  * New snapshot for libindicator 0.3.0
  * debian/control
    - Build-Depends on libindicator >= 0.3.0

 -- Ken VanDine <ken.vandine@canonical.com>  Thu, 10 Dec 2009 14:35:46 -0500

indicator-messages (0.2.6-0ubuntu1) karmic; urgency=low

  * Upstream release 0.2.6 (LP: #446629)
    * Building the menu after checking the blacklist so that the
      separators are all correct.
    * Small fix for a perspective memory leak.

 -- Ted Gould <ted@ubuntu.com>  Fri, 09 Oct 2009 08:14:27 +0200

indicator-messages (0.2.5-0ubuntu1) karmic; urgency=low

  * Upstream release 0.2.5 (LP: #440217)
    * Adding a check on addition of launchers to ensure icon is correctly
      visible. (LP: #433274)
    * Making it so that if applications don't set the time on an indicator
      the time isn't shown in the menu. (LP: #438237)
    * Putting icons in the right places. (LP: #436460)

 -- Ted Gould <ted@ubuntu.com>  Thu, 01 Oct 2009 23:34:28 +0200

indicator-messages (0.2.4-0ubuntu1) karmic; urgency=low

  * Upstream release 0.2.4 (LP: #436093)
    - Merging in the min menu width feature (LP: #428292)
    - Merging in icon scaling branch from trunk. Now better icons (LP: #433143)
    - Merging in updated trunk (LP: #434097 and LP: #435184)
    - add i18n support
    - Prevent null entries (LP: #435184)
    - add a path for indicators in /usr/share (LP: #434097)

 -- Ted Gould <ted@ubuntu.com>  Thu, 24 Sep 2009 13:07:46 -0500

indicator-messages (0.2.2-0ubuntu2) karmic; urgency=low

  * src/messages-service.c: initialise the translations

 -- Sebastien Bacher <seb128@ubuntu.com>  Tue, 15 Sep 2009 16:41:03 +0200

indicator-messages (0.2.2-0ubuntu1) karmic; urgency=low

  * New release (LP: #427357)
    * Adds in separators between application groups
    * Merging in v2-api stuff which will become 0.2.1
  * debian/control: 
    - Requiring > 0.2.0 of libindicate-*
    - bump dbusmenu dependencies.

 -- Ted Gould <ted@ubuntu.com>  Thu, 10 Sep 2009 09:11:57 -0500

indicator-messages (0.2.0-0ubuntu2) karmic; urgency=low

  * debian/control
    - Bump build depends on dbusmenu to 0.1.0

 -- Ken VanDine <ken.vandine@canonical.com>  Thu, 27 Aug 2009 21:14:46 +0200

indicator-messages (0.2.0-0ubuntu1) karmic; urgency=low

  [ Ted Gould ]
  * Upstream version 0.2.0
  * debian/control: Adding dependency information for libdbusmenu
    to say >= 0.0.2 to match upstream build system.
  * debian/watch: Changing to use indicator-messages project.

  [ Martin Pitt ]
  * debian/control: Update Vcs-Bzr: for new branch location.

 -- Ted Gould <ted@ubuntu.com>  Thu, 27 Aug 2009 20:46:27 +0200

indicator-messages (0.2.0~bzr124-0ubuntu1) karmic; urgency=low

  * Update to fix build issue

 -- Sebastien Bacher <seb128@ubuntu.com>  Fri, 07 Aug 2009 17:12:40 +0100

indicator-messages (0.2.0~bzr121-0ubuntu3) karmic; urgency=low

  * Fix to dereference the application menu items correctly so that
    the signal handlers are dropped as well. (lp: #410251)

 -- Ted Gould <ted@ubuntu.com>  Wed, 05 Aug 2009 19:00:31 +0100

indicator-messages (0.2.0~bzr121-0ubuntu2) karmic; urgency=low

  * Run autogen.sh before upload

 -- Jonathan Riddell <jriddell@ubuntu.com>  Wed, 05 Aug 2009 00:42:39 +0100

indicator-messages (0.2.0~bzr121-0ubuntu1) karmic; urgency=low

  [ Ted Gould ]
  * debian/control: Adding in a build dep on libindicate-gtk-dev
  * Changes for the changing libindicate stuff.
  * Merge in the dbusmenu changes from the dbusmenu branch
  * debian/control: Adding in a build dependency on libdbusmenu-glib and
    libdbusmenu-gtk to catch up with the merge.

 -- Jonathan Riddell <jriddell@ubuntu.com>  Wed, 05 Aug 2009 00:21:50 +0100

indicator-messages (0.2.0~bzr120-0ubuntu1) jaunty; urgency=low

  * Fix to track the timer. (LP: #365187)

 -- Ted Gould <ted@ubuntu.com>  Wed, 13 May 2009 09:56:20 -0500

indicator-messages (0.2.0~bzr119-0ubuntu1) jaunty; urgency=low

  * Upstream update

 -- Ted Gould <ted@ubuntu.com>  Wed, 22 Apr 2009 23:34:21 -0500

indicator-messages (0.2.0~bzr116-0ubuntu3) jaunty; urgency=low

  * debian/rules: Adding a rule to remove the .la/.a clutter

 -- Ted Gould <ted@ubuntu.com>  Wed, 22 Apr 2009 16:46:59 -0500

indicator-messages (0.2.0~bzr116-0ubuntu2) jaunty; urgency=low

  * debian/control: libindicator-dev to ~bzr301

 -- Ted Gould <ted@ubuntu.com>  Wed, 22 Apr 2009 15:58:45 -0500

indicator-messages (0.2.0~bzr116-0ubuntu1) jaunty; urgency=low

  * Upstream release
    * Bug fixes
    * Update API to new libindicator
  * debian/control: Adding new dependency on libindicator-dev

 -- Ted Gould <ted@ubuntu.com>  Wed, 22 Apr 2009 15:45:21 -0500

indicator-messages (0.1.6-0ubuntu1) jaunty; urgency=low

  * New upstream version
    * Patch from Cody Russell to fix LP: #359018 by correctly implementing
      the finalize functions.

 -- Ted Gould <ted@ubuntu.com>  Tue, 14 Apr 2009 11:32:00 +0200

indicator-messages (0.1.5-0ubuntu1) jaunty; urgency=low

  * New upstream version
    * Fixes the lifecycle of the various structures tracking the messages
      and applications.  Fixing bugs like (LP: #355616) (LP: #352881)
    * Fixes the visual appearance by setting the widget name to grab the
      style settings from the main applet.  (LP: #351979)
  * debian/control: Upgrading dependency on libindicate-dev to 0.1.5 or
    higher as the new version requires that.

 -- Ted Gould <ted@ubuntu.com>  Fri, 03 Apr 2009 16:32:49 -0500

indicator-messages (0.1.4-0ubuntu1) jaunty; urgency=low

  * New upstream version
    * Adding the display of indicators that are login messages coming from
      other applications.  (LP: #345494)
    * Making all times displayed for IM messages relative instead of
      absolute.  (LP: #346345)
    * Cleaning up the server removal code.  May fix (LP: #345599), I can't
      recreate it anymore afterwards.

 -- Ted Gould <ted@ubuntu.com>  Mon, 30 Mar 2009 09:40:40 +0200

indicator-messages (0.1.3-0ubuntu1) jaunty; urgency=low

  [ Ted Gould ]
  * New upstream version.
    - Now changes the icon based on non-IM indicators so that Evolution
      works much better.  (LP: #342480)
    - Now the menu items are in a predictable order, alphabetical.
    - The Messages for a particular client (i.e. Pidgin) are grouped with
      the client they're associated with.
    - Adjusting the icon size to match the new one in the Human theme.
    - Adjusting the build so that all the different libraries are not
      built in a versioned manner.  Now it's just one .so, which is
      what it should have been originally.

  [ Martin Pitt ]
  * Add debian/watch.
  * Add bzr-builddeb configuration.
  * debian/copyright: Fix download location.

 -- Martin Pitt <martin.pitt@ubuntu.com>  Thu, 19 Mar 2009 12:23:17 +0100

indicator-messages (0.1-0ubuntu1) jaunty; urgency=low

  * Initial release, based on DX team's PPA packaging branch.
    (lp:~indicator-applet-developers/indicator-applet/messages-packaging)
  * debian/control: Add Homepage:, Vcs-Bzr:, and fix package
    description.
  * debian/copyright: Properly describe license.

 -- Martin Pitt <martin.pitt@ubuntu.com>  Tue, 17 Feb 2009 11:35:38 +0100<|MERGE_RESOLUTION|>--- conflicted
+++ resolved
@@ -1,4 +1,3 @@
-<<<<<<< HEAD
 indicator-messages (0.3.8-0ubuntu1) maverick; urgency=low
 
   * New upstream release.
@@ -6,7 +5,7 @@
     - message counters are now rendered with a nice rounded background
 
  -- Ken VanDine <ken.vandine@canonical.com>  Thu, 29 Jul 2010 13:33:14 -0400
-=======
+
 indicator-messages (0.3.7-1) unstable; urgency=low
 
   * Merge from Ubuntu.
@@ -21,7 +20,6 @@
     - Add missing copyright holders of debian/.
 
  -- Evgeni Golov <evgeni@debian.org>  Thu, 17 Jun 2010 13:02:37 +0200
->>>>>>> 36559fd9
 
 indicator-messages (0.3.7-0ubuntu1~ppa1) lucid; urgency=low
 
