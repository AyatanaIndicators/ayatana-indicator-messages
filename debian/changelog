<<<<<<< HEAD
indicator-messages (0.3.92-1) unstable; urgency=low

  * Merge new upstream from Ubuntu.
  * Fix 0.3.11-0ubuntu3 changelog entry (missed a space), so that
    bzr builddeb won't go crazy (see Debian Bug #620242)
  * Fix debian/copyright, was refering to libdbusmenu by mistake.

 -- Evgeni Golov <evgeni@debian.org>  Sun, 03 Apr 2011 13:37:33 +0200
=======
indicator-messages (0.4.0-0ubuntu1) natty; urgency=low

  * New upstream release.
    ∘ Set the type before other variables to get default handling more
      reliable (LP: #723873)
    ∘ Add support for overriding the default icon with a specific one
      for the messaging menu (LP: #741068)

 -- Ted Gould <ted@ubuntu.com>  Thu, 07 Apr 2011 12:35:36 -0500
>>>>>>> 5a4afec9

indicator-messages (0.3.92-0ubuntu3) natty; urgency=low

  * debian/patches/lp_690668.patch
    - Memory leak fixes (LP: #690668)
  * debian/control
    - Bump standards version to 3.9.1
  * debian/source/format
    - Use source format 3.0 (quilt)

 -- Ken VanDine <ken.vandine@canonical.com>  Thu, 24 Feb 2011 12:13:33 -0500

indicator-messages (0.3.92-0ubuntu2) natty; urgency=low

  * src/launcher-menu-item.c
    - Make sure menu entries are displayed for launchers that aren't running (LP: #723873)

 -- Ken VanDine <ken.vandine@canonical.com>  Wed, 23 Feb 2011 16:06:37 -0500

indicator-messages (0.3.92-0ubuntu1) natty; urgency=low

  * New upstream release.
    * Adding in accessible description support
  * debian/control: libindicator version 0.3.19

 -- Ted Gould <ted@ubuntu.com>  Thu, 17 Feb 2011 12:18:32 -0600

indicator-messages (0.3.91-0ubuntu1) natty; urgency=low

  * New upstream release.
    * Fixing the service file
    * Adding a log domain
    * Fixing type handler for dbusmenu 0.3.94
  * debian/control: dbusmenu to 0.3.94

 -- Ted Gould <ted@ubuntu.com>  Thu, 27 Jan 2011 17:01:34 -0600

indicator-messages (0.3.90-0ubuntu1) natty; urgency=low

  [ Ted Gould ]
  * New upstream release.
    * GDBus Port
    * New libindicate and dbusmenu

  [ Ken VanDine ]
  * debian/control
    - Build depends on libindicate-dev to 0.4.91
    - Build depends on dbusmenu to 0.3.91
    - Set Vcs to ~ubuntu-desktop
  * data/indicator-messages.service.in
    - Fixed dbus interface name

 -- Ken VanDine <ken.vandine@canonical.com>  Fri, 14 Jan 2011 14:50:30 -0600

indicator-messages (0.3.11-0ubuntu4) natty; urgency=low

  * debian/control
    - Bump build depends for libdbusmenu-* to >= 0.3.90

 -- Ken VanDine <ken.vandine@canonical.com>  Thu, 09 Dec 2010 11:39:40 -0500

indicator-messages (0.3.11-0ubuntu3) UNRELEASED; urgency=low

  * debian/control: package description spelling (LP: #658096)

 -- Greg Auger <gregory.auger@googlemail.com>  Tue, 09 Nov 2010 18:49:38 +0000

indicator-messages (0.3.11-0ubuntu2) maverick; urgency=low

  * Rebuild for libindicator ABI change (LP: #637692)
  * debian/control: depends on latest libindicator-dev 

 -- Didier Roche <didrocks@ubuntu.com>  Wed, 22 Sep 2010 18:39:27 +0200

indicator-messages (0.3.11-0ubuntu1) maverick; urgency=low

  * New upstream release.
    * Fixing triangles by passing data to callback (LP: #623453)

 -- Ted Gould <ted@ubuntu.com>  Thu, 09 Sep 2010 13:24:13 -0500

indicator-messages (0.3.10-0ubuntu1) maverick; urgency=low

  * New upstream release.
    * Shifting icons into the gutter and adjusting the arrow
      padding.

 -- Ted Gould <ted@ubuntu.com>  Thu, 26 Aug 2010 15:08:31 -0500

indicator-messages (0.3.9-0ubuntu1) maverick; urgency=low

  * New upstream release.
    * Remove parens from counts

 -- Ted Gould <ted@ubuntu.com>  Thu, 12 Aug 2010 13:10:10 -0500

indicator-messages (0.3.8-0ubuntu1) maverick; urgency=low

  * New upstream release.
    - running apps triangle indicator overlay
    - message counters are now rendered with a nice rounded background

 -- Ken VanDine <ken.vandine@canonical.com>  Thu, 29 Jul 2010 13:33:14 -0400

indicator-messages (0.3.7-1) unstable; urgency=low

  * Merge from Ubuntu.
    Closes: #586132
  * debian/control:
    - Homepage is at LP/indicator-messages, not -applet.
    - Update package description.
    - Update Vcs-* fields.
    - Standards-Version: 3.8.4.
  * debian/copyright:
    - Convert to DEP5 format.
    - Add missing copyright holders of debian/.

 -- Evgeni Golov <evgeni@debian.org>  Thu, 17 Jun 2010 13:02:37 +0200

indicator-messages (0.3.7-0ubuntu1~ppa1) lucid; urgency=low

  * New upstream release.
    * When loading desktop files check to see if they've
      already been eclipsed by an app. (LP: #549096)
    * Track better application shortcuts and ensure that they
      get removed when the application is. (LP: #539167)
    * Track blacklisted apps to ensure that the messaging menu
      hides when there is no app.  (LP: #533021)

 -- Ted Gould <ted@ubuntu.com>  Fri, 21 May 2010 15:02:16 -0500

indicator-messages (0.3.6-0ubuntu2) lucid; urgency=low

  * Upstream Merge
    * When loading desktop files check to see if they've
      already been eclipsed by an app. (LP: #549096)
    * Track better application shortcuts and ensure that they
      get removed when the application is. (LP: #539167)

 -- Ted Gould <ted@ubuntu.com>  Sat, 17 Apr 2010 13:10:42 -0500

indicator-messages (0.3.6-0ubuntu1) lucid; urgency=low

  * New upstream release.
    * Fixing several bugs with regards to visibility and placement
      if items and separators in the menu.  (LP: #446914)
    * Changing the service management over to using libindicator
      services and service manager for robustness.

 -- Ted Gould <ted@ubuntu.com>  Thu, 01 Apr 2010 10:13:38 -0500

indicator-messages (0.3.5-0ubuntu2) lucid; urgency=low

  * debian/control:
    - change the indicator-applet depends to a recommends to let other 
      desktops use other options rather than having to trigger GNOME

 -- Sebastien Bacher <seb128@ubuntu.com>  Tue, 30 Mar 2010 10:35:59 +0200

indicator-messages (0.3.5-0ubuntu1) lucid; urgency=low

  * Upstream release 0.3.5
    * Show which applications are running with a small icon
      next to their entry. (LP: #438526)
    * Shift command items to line up with application names.
      (LP: #537312)
    * Track applications we've seen so that we can show "Set Up"
      text if we've not seen the app before.
    * Fix avatar spacing to match other menu items
    * Use standard libindicator icon handling in panel
    * Fix translation of non-running applications (LP: #540148)
    * Handling bools for requesting attention from apps
    * Changing microblogging to broadcast to match Me Menu (LP: #534952)
  * debian/control: 
    - Updating requirement to libindicator 0.3.5
    - Increasing dbusmenu-glib dep to 0.2.8

 -- Ted Gould <ted@ubuntu.com>  Thu, 25 Mar 2010 10:53:01 -0500

indicator-messages (0.3.4-0ubuntu1~ppa1) lucid; urgency=low

  * Upstream release 0.3.4
    * Fix avatar spacing to match other menu items
    * Use standard libindicator icon handling in panel
    * Fix translation of non-running applications (LP: #540148)
    * Handling bools for requesting attention from apps
    * Changing microblogging to broadcast to match Me Menu (LP: #534952)
  * debian/control: Updating requirement to libindicator 0.3.5

 -- Ted Gould <ted@ubuntu.com>  Thu, 18 Mar 2010 13:45:19 -0500

indicator-messages (0.3.3-0ubuntu2) lucid; urgency=low

  * src/default-applications.c
    - string change for consistency (LP: #534952) 

 -- Ken VanDine <ken.vandine@canonical.com>  Fri, 12 Mar 2010 11:44:46 -0500

indicator-messages (0.3.3-0ubuntu1) lucid; urgency=low

  * Upstream release 0.3.3
    * Changing names of default applications to generic names
    * Making icons of default applications match panel theme

 -- Ted Gould <ted@ubuntu.com>  Thu, 04 Mar 2010 16:02:11 -0600

indicator-messages (0.3.2-0ubuntu1) lucid; urgency=low

  * Upstream release 0.3.2
    * Removing extra ref
    * Moving locally defined variable to use the one defined in
      the function to fix a NULL pointer. (lp: #518547)
    * Disconnect the count changed signal property
    * Adding static desktop shortcuts to application items
    * Adding dynamic application menuitems
    * Switching application menu items to remove descriptions
      and add in application icons
  * debian/control:
    * libindicator build dependency to 0.3.3
    * dbusmenu build dependency to 0.2.5

 -- Ted Gould <ted@ubuntu.com>  Thu, 18 Feb 2010 12:23:29 -0600

indicator-messages (0.3.1-0ubuntu2) lucid; urgency=low

  * Upstream Merge
    * Removing extra ref
    * Moving locally defined variable to use the one defined in
      the function to fix a NULL pointer. (lp: #518547)

 -- Ted Gould <ted@ubuntu.com>  Tue, 09 Feb 2010 09:30:10 -0600

indicator-messages (0.3.1-0ubuntu1) lucid; urgency=low

  * Upstream release 0.3.1
    * Updates for dbusmenu 0.2.2
    * Updates for libindicate 0.3.0
  * debian/control:
    * dbusmenu* depends to 0.2.2
    * libindicate* depends to 0.3.0

 -- Ted Gould <ted@ubuntu.com>  Thu, 04 Feb 2010 18:23:34 -0800

indicator-messages (0.3.0-0ubuntu1) lucid; urgency=low

  * Upstream release 0.3.0
    - Disabling static builds.
    - Porting to libindicator 0.3.0
    - Adding translator comments from hours and minutes strings.
      (LP: #456437)
    - Upgrading to dbusmenu 0.2.0
  * debian/control: Updating dbusmenu dependency to 0.2.0
  * debian/control: Increasing libindicator-dev dependency to
    0.3.0

 -- Ted Gould <ted@ubuntu.com>  Fri, 08 Jan 2010 12:05:25 -0600

indicator-messages (0.2.6+r156-0ubuntu2) lucid; urgency=low

  * debian/control
    - add a Breaks for indicator-applet (<< 0.3.0) 

 -- Ken VanDine <ken.vandine@canonical.com>  Tue, 15 Dec 2009 11:57:42 -0500

indicator-messages (0.2.6+r156-0ubuntu1) lucid; urgency=low

  * New snapshot for libindicator 0.3.0
  * debian/control
    - Build-Depends on libindicator >= 0.3.0

 -- Ken VanDine <ken.vandine@canonical.com>  Thu, 10 Dec 2009 14:35:46 -0500

indicator-messages (0.2.6-0ubuntu1) karmic; urgency=low

  * Upstream release 0.2.6 (LP: #446629)
    * Building the menu after checking the blacklist so that the
      separators are all correct.
    * Small fix for a perspective memory leak.

 -- Ted Gould <ted@ubuntu.com>  Fri, 09 Oct 2009 08:14:27 +0200

indicator-messages (0.2.5-0ubuntu1) karmic; urgency=low

  * Upstream release 0.2.5 (LP: #440217)
    * Adding a check on addition of launchers to ensure icon is correctly
      visible. (LP: #433274)
    * Making it so that if applications don't set the time on an indicator
      the time isn't shown in the menu. (LP: #438237)
    * Putting icons in the right places. (LP: #436460)

 -- Ted Gould <ted@ubuntu.com>  Thu, 01 Oct 2009 23:34:28 +0200

indicator-messages (0.2.4-0ubuntu1) karmic; urgency=low

  * Upstream release 0.2.4 (LP: #436093)
    - Merging in the min menu width feature (LP: #428292)
    - Merging in icon scaling branch from trunk. Now better icons (LP: #433143)
    - Merging in updated trunk (LP: #434097 and LP: #435184)
    - add i18n support
    - Prevent null entries (LP: #435184)
    - add a path for indicators in /usr/share (LP: #434097)

 -- Ted Gould <ted@ubuntu.com>  Thu, 24 Sep 2009 13:07:46 -0500

indicator-messages (0.2.2-0ubuntu2) karmic; urgency=low

  * src/messages-service.c: initialise the translations

 -- Sebastien Bacher <seb128@ubuntu.com>  Tue, 15 Sep 2009 16:41:03 +0200

indicator-messages (0.2.2-0ubuntu1) karmic; urgency=low

  * New release (LP: #427357)
    * Adds in separators between application groups
    * Merging in v2-api stuff which will become 0.2.1
  * debian/control: 
    - Requiring > 0.2.0 of libindicate-*
    - bump dbusmenu dependencies.

 -- Ted Gould <ted@ubuntu.com>  Thu, 10 Sep 2009 09:11:57 -0500

indicator-messages (0.2.0-0ubuntu2) karmic; urgency=low

  * debian/control
    - Bump build depends on dbusmenu to 0.1.0

 -- Ken VanDine <ken.vandine@canonical.com>  Thu, 27 Aug 2009 21:14:46 +0200

indicator-messages (0.2.0-0ubuntu1) karmic; urgency=low

  [ Ted Gould ]
  * Upstream version 0.2.0
  * debian/control: Adding dependency information for libdbusmenu
    to say >= 0.0.2 to match upstream build system.
  * debian/watch: Changing to use indicator-messages project.

  [ Martin Pitt ]
  * debian/control: Update Vcs-Bzr: for new branch location.

 -- Ted Gould <ted@ubuntu.com>  Thu, 27 Aug 2009 20:46:27 +0200

indicator-messages (0.2.0~bzr124-0ubuntu1) karmic; urgency=low

  * Update to fix build issue

 -- Sebastien Bacher <seb128@ubuntu.com>  Fri, 07 Aug 2009 17:12:40 +0100

indicator-messages (0.2.0~bzr121-0ubuntu3) karmic; urgency=low

  * Fix to dereference the application menu items correctly so that
    the signal handlers are dropped as well. (lp: #410251)

 -- Ted Gould <ted@ubuntu.com>  Wed, 05 Aug 2009 19:00:31 +0100

indicator-messages (0.2.0~bzr121-0ubuntu2) karmic; urgency=low

  * Run autogen.sh before upload

 -- Jonathan Riddell <jriddell@ubuntu.com>  Wed, 05 Aug 2009 00:42:39 +0100

indicator-messages (0.2.0~bzr121-0ubuntu1) karmic; urgency=low

  [ Ted Gould ]
  * debian/control: Adding in a build dep on libindicate-gtk-dev
  * Changes for the changing libindicate stuff.
  * Merge in the dbusmenu changes from the dbusmenu branch
  * debian/control: Adding in a build dependency on libdbusmenu-glib and
    libdbusmenu-gtk to catch up with the merge.

 -- Jonathan Riddell <jriddell@ubuntu.com>  Wed, 05 Aug 2009 00:21:50 +0100

indicator-messages (0.2.0~bzr120-0ubuntu1) jaunty; urgency=low

  * Fix to track the timer. (LP: #365187)

 -- Ted Gould <ted@ubuntu.com>  Wed, 13 May 2009 09:56:20 -0500

indicator-messages (0.2.0~bzr119-0ubuntu1) jaunty; urgency=low

  * Upstream update

 -- Ted Gould <ted@ubuntu.com>  Wed, 22 Apr 2009 23:34:21 -0500

indicator-messages (0.2.0~bzr116-0ubuntu3) jaunty; urgency=low

  * debian/rules: Adding a rule to remove the .la/.a clutter

 -- Ted Gould <ted@ubuntu.com>  Wed, 22 Apr 2009 16:46:59 -0500

indicator-messages (0.2.0~bzr116-0ubuntu2) jaunty; urgency=low

  * debian/control: libindicator-dev to ~bzr301

 -- Ted Gould <ted@ubuntu.com>  Wed, 22 Apr 2009 15:58:45 -0500

indicator-messages (0.2.0~bzr116-0ubuntu1) jaunty; urgency=low

  * Upstream release
    * Bug fixes
    * Update API to new libindicator
  * debian/control: Adding new dependency on libindicator-dev

 -- Ted Gould <ted@ubuntu.com>  Wed, 22 Apr 2009 15:45:21 -0500

indicator-messages (0.1.6-0ubuntu1) jaunty; urgency=low

  * New upstream version
    * Patch from Cody Russell to fix LP: #359018 by correctly implementing
      the finalize functions.

 -- Ted Gould <ted@ubuntu.com>  Tue, 14 Apr 2009 11:32:00 +0200

indicator-messages (0.1.5-0ubuntu1) jaunty; urgency=low

  * New upstream version
    * Fixes the lifecycle of the various structures tracking the messages
      and applications.  Fixing bugs like (LP: #355616) (LP: #352881)
    * Fixes the visual appearance by setting the widget name to grab the
      style settings from the main applet.  (LP: #351979)
  * debian/control: Upgrading dependency on libindicate-dev to 0.1.5 or
    higher as the new version requires that.

 -- Ted Gould <ted@ubuntu.com>  Fri, 03 Apr 2009 16:32:49 -0500

indicator-messages (0.1.4-0ubuntu1) jaunty; urgency=low

  * New upstream version
    * Adding the display of indicators that are login messages coming from
      other applications.  (LP: #345494)
    * Making all times displayed for IM messages relative instead of
      absolute.  (LP: #346345)
    * Cleaning up the server removal code.  May fix (LP: #345599), I can't
      recreate it anymore afterwards.

 -- Ted Gould <ted@ubuntu.com>  Mon, 30 Mar 2009 09:40:40 +0200

indicator-messages (0.1.3-0ubuntu1) jaunty; urgency=low

  [ Ted Gould ]
  * New upstream version.
    - Now changes the icon based on non-IM indicators so that Evolution
      works much better.  (LP: #342480)
    - Now the menu items are in a predictable order, alphabetical.
    - The Messages for a particular client (i.e. Pidgin) are grouped with
      the client they're associated with.
    - Adjusting the icon size to match the new one in the Human theme.
    - Adjusting the build so that all the different libraries are not
      built in a versioned manner.  Now it's just one .so, which is
      what it should have been originally.

  [ Martin Pitt ]
  * Add debian/watch.
  * Add bzr-builddeb configuration.
  * debian/copyright: Fix download location.

 -- Martin Pitt <martin.pitt@ubuntu.com>  Thu, 19 Mar 2009 12:23:17 +0100

indicator-messages (0.1-0ubuntu1) jaunty; urgency=low

  * Initial release, based on DX team's PPA packaging branch.
    (lp:~indicator-applet-developers/indicator-applet/messages-packaging)
  * debian/control: Add Homepage:, Vcs-Bzr:, and fix package
    description.
  * debian/copyright: Properly describe license.

 -- Martin Pitt <martin.pitt@ubuntu.com>  Tue, 17 Feb 2009 11:35:38 +0100
<|MERGE_RESOLUTION|>--- conflicted
+++ resolved
@@ -1,4 +1,19 @@
-<<<<<<< HEAD
+indicator-messages (0.4.0-1) unstable; urgency=low
+
+  * Merge new upstream from Ubuntu.
+
+ -- Evgeni Golov <evgeni@debian.org>  Sun, 05 Jun 2011 13:13:40 +0200
+
+indicator-messages (0.4.0-0ubuntu1) natty; urgency=low
+
+  * New upstream release.
+    ∘ Set the type before other variables to get default handling more
+      reliable (LP: #723873)
+    ∘ Add support for overriding the default icon with a specific one
+      for the messaging menu (LP: #741068)
+
+ -- Ted Gould <ted@ubuntu.com>  Thu, 07 Apr 2011 12:35:36 -0500
+
 indicator-messages (0.3.92-1) unstable; urgency=low
 
   * Merge new upstream from Ubuntu.
@@ -7,17 +22,6 @@
   * Fix debian/copyright, was refering to libdbusmenu by mistake.
 
  -- Evgeni Golov <evgeni@debian.org>  Sun, 03 Apr 2011 13:37:33 +0200
-=======
-indicator-messages (0.4.0-0ubuntu1) natty; urgency=low
-
-  * New upstream release.
-    ∘ Set the type before other variables to get default handling more
-      reliable (LP: #723873)
-    ∘ Add support for overriding the default icon with a specific one
-      for the messaging menu (LP: #741068)
-
- -- Ted Gould <ted@ubuntu.com>  Thu, 07 Apr 2011 12:35:36 -0500
->>>>>>> 5a4afec9
 
 indicator-messages (0.3.92-0ubuntu3) natty; urgency=low
 
