--- conflicted
+++ resolved
@@ -1,4 +1,3 @@
-<<<<<<< HEAD
 indicator-messages (0.3.11-0ubuntu1~ppa1) UNRELEASED; urgency=low
 
   * New upstream release.
@@ -6,10 +5,7 @@
 
  -- Ted Gould <ted@ubuntu.com>  Thu, 09 Sep 2010 13:21:35 -0500
 
-indicator-messages (0.3.10-0ubuntu1~ppa1) maverick; urgency=low
-=======
 indicator-messages (0.3.10-0ubuntu1) maverick; urgency=low
->>>>>>> 156847ab
 
   * New upstream release.
     * Shifting icons into the gutter and adjusting the arrow
@@ -18,13 +14,6 @@
  -- Ted Gould <ted@ubuntu.com>  Thu, 26 Aug 2010 15:08:31 -0500
 
 indicator-messages (0.3.9-0ubuntu1) maverick; urgency=low
-
-  * New upstream release.
-    * Remove parens from counts
-
- -- Ted Gould <ted@ubuntu.com>  Thu, 12 Aug 2010 13:10:10 -0500
-
-indicator-messages (0.3.9-0ubuntu1~ppa1) maverick; urgency=low
 
   * New upstream release.
     * Remove parens from counts
