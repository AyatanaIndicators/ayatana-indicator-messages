<<<<<<< HEAD
indicator-messages (0.2.3-0ubuntu1~ppa2) karmic; urgency=low

  * Merging in updated trunk

 -- Ted Gould <ted@ubuntu.com>  Wed, 23 Sep 2009 15:52:59 -0500
=======
indicator-messages (0.2.3-0ubuntu1~ppa2~icon2) karmic; urgency=low

  * On changing values as well...

 -- Ted Gould <ted@ubuntu.com>  Wed, 23 Sep 2009 13:23:19 -0500

indicator-messages (0.2.3-0ubuntu1~ppa2~icon1) karmic; urgency=low

  * Merging in icon scaling code.

 -- Ted Gould <ted@ubuntu.com>  Wed, 23 Sep 2009 12:55:11 -0500
>>>>>>> 501d786d

indicator-messages (0.2.3-0ubuntu1~ppa1) karmic; urgency=low

  * Upstream release 0.2.3

 -- Ted Gould <ted@ubuntu.com>  Thu, 17 Sep 2009 10:07:29 -0500

indicator-messages (0.2.2-0ubuntu2) karmic; urgency=low

  * src/messages-service.c: initialise the translations

 -- Sebastien Bacher <seb128@ubuntu.com>  Tue, 15 Sep 2009 16:41:03 +0200

indicator-messages (0.2.2-0ubuntu1) karmic; urgency=low

  * New release (LP: #427357)
    * Adds in separators between application groups
    * Merging in v2-api stuff which will become 0.2.1
  * debian/control: 
    - Requiring > 0.2.0 of libindicate-*
    - bump dbusmenu dependencies.

 -- Ted Gould <ted@ubuntu.com>  Thu, 10 Sep 2009 09:11:57 -0500

indicator-messages (0.2.0-0ubuntu2) karmic; urgency=low

  * debian/control
    - Bump build depends on dbusmenu to 0.1.0

 -- Ken VanDine <ken.vandine@canonical.com>  Thu, 27 Aug 2009 21:14:46 +0200

indicator-messages (0.2.0-0ubuntu1) karmic; urgency=low

  [ Ted Gould ]
  * Upstream version 0.2.0
  * debian/control: Adding dependency information for libdbusmenu
    to say >= 0.0.2 to match upstream build system.
  * debian/watch: Changing to use indicator-messages project.

  [ Martin Pitt ]
  * debian/control: Update Vcs-Bzr: for new branch location.

 -- Ted Gould <ted@ubuntu.com>  Thu, 27 Aug 2009 20:46:27 +0200

indicator-messages (0.2.0~bzr124-0ubuntu1) karmic; urgency=low

  * Update to fix build issue

 -- Sebastien Bacher <seb128@ubuntu.com>  Fri, 07 Aug 2009 17:12:40 +0100

indicator-messages (0.2.0~bzr121-0ubuntu3) karmic; urgency=low

  * Fix to dereference the application menu items correctly so that
    the signal handlers are dropped as well. (lp: #410251)

 -- Ted Gould <ted@ubuntu.com>  Wed, 05 Aug 2009 19:00:31 +0100

indicator-messages (0.2.0~bzr121-0ubuntu2) karmic; urgency=low

  * Run autogen.sh before upload

 -- Jonathan Riddell <jriddell@ubuntu.com>  Wed, 05 Aug 2009 00:42:39 +0100

indicator-messages (0.2.0~bzr121-0ubuntu1) karmic; urgency=low

  [ Ted Gould ]
  * debian/control: Adding in a build dep on libindicate-gtk-dev
  * Changes for the changing libindicate stuff.
  * Merge in the dbusmenu changes from the dbusmenu branch
  * debian/control: Adding in a build dependency on libdbusmenu-glib and
    libdbusmenu-gtk to catch up with the merge.

 -- Jonathan Riddell <jriddell@ubuntu.com>  Wed, 05 Aug 2009 00:21:50 +0100

indicator-messages (0.2.0~bzr120-0ubuntu1) jaunty; urgency=low

  * Fix to track the timer. (LP: #365187)

 -- Ted Gould <ted@ubuntu.com>  Wed, 13 May 2009 09:56:20 -0500

indicator-messages (0.2.0~bzr119-0ubuntu1) jaunty; urgency=low

  * Upstream update

 -- Ted Gould <ted@ubuntu.com>  Wed, 22 Apr 2009 23:34:21 -0500

indicator-messages (0.2.0~bzr116-0ubuntu3) jaunty; urgency=low

  * debian/rules: Adding a rule to remove the .la/.a clutter

 -- Ted Gould <ted@ubuntu.com>  Wed, 22 Apr 2009 16:46:59 -0500

indicator-messages (0.2.0~bzr116-0ubuntu2) jaunty; urgency=low

  * debian/control: libindicator-dev to ~bzr301

 -- Ted Gould <ted@ubuntu.com>  Wed, 22 Apr 2009 15:58:45 -0500

indicator-messages (0.2.0~bzr116-0ubuntu1) jaunty; urgency=low

  * Upstream release
    * Bug fixes
    * Update API to new libindicator
  * debian/control: Adding new dependency on libindicator-dev

 -- Ted Gould <ted@ubuntu.com>  Wed, 22 Apr 2009 15:45:21 -0500

indicator-messages (0.1.6-0ubuntu1) jaunty; urgency=low

  * New upstream version
    * Patch from Cody Russell to fix LP: #359018 by correctly implementing
      the finalize functions.

 -- Ted Gould <ted@ubuntu.com>  Tue, 14 Apr 2009 11:32:00 +0200

indicator-messages (0.1.5-0ubuntu1) jaunty; urgency=low

  * New upstream version
    * Fixes the lifecycle of the various structures tracking the messages
      and applications.  Fixing bugs like (LP: #355616) (LP: #352881)
    * Fixes the visual appearance by setting the widget name to grab the
      style settings from the main applet.  (LP: #351979)
  * debian/control: Upgrading dependency on libindicate-dev to 0.1.5 or
    higher as the new version requires that.

 -- Ted Gould <ted@ubuntu.com>  Fri, 03 Apr 2009 16:32:49 -0500

indicator-messages (0.1.4-0ubuntu1) jaunty; urgency=low

  * New upstream version
    * Adding the display of indicators that are login messages coming from
      other applications.  (LP: #345494)
    * Making all times displayed for IM messages relative instead of
      absolute.  (LP: #346345)
    * Cleaning up the server removal code.  May fix (LP: #345599), I can't
      recreate it anymore afterwards.

 -- Ted Gould <ted@ubuntu.com>  Mon, 30 Mar 2009 09:40:40 +0200

indicator-messages (0.1.3-0ubuntu1) jaunty; urgency=low

  [ Ted Gould ]
  * New upstream version.
    - Now changes the icon based on non-IM indicators so that Evolution
      works much better.  (LP: #342480)
    - Now the menu items are in a predictable order, alphabetical.
    - The Messages for a particular client (i.e. Pidgin) are grouped with
      the client they're associated with.
    - Adjusting the icon size to match the new one in the Human theme.
    - Adjusting the build so that all the different libraries are not
      built in a versioned manner.  Now it's just one .so, which is
      what it should have been originally.

  [ Martin Pitt ]
  * Add debian/watch.
  * Add bzr-builddeb configuration.
  * debian/copyright: Fix download location.

 -- Martin Pitt <martin.pitt@ubuntu.com>  Thu, 19 Mar 2009 12:23:17 +0100

indicator-messages (0.1-0ubuntu1) jaunty; urgency=low

  * Initial release, based on DX team's PPA packaging branch.
    (lp:~indicator-applet-developers/indicator-applet/messages-packaging)
  * debian/control: Add Homepage:, Vcs-Bzr:, and fix package
    description.
  * debian/copyright: Properly describe license.

 -- Martin Pitt <martin.pitt@ubuntu.com>  Tue, 17 Feb 2009 11:35:38 +0100<|MERGE_RESOLUTION|>--- conflicted
+++ resolved
@@ -1,22 +1,14 @@
-<<<<<<< HEAD
+indicator-messages (0.2.3-0ubuntu1~ppa3) UNRELEASED; urgency=low
+
+  * Merging in icon scaling branch from trunk.  Now better icons.
+
+ -- Ted Gould <ted@ubuntu.com>  Thu, 24 Sep 2009 12:37:16 -0500
+
 indicator-messages (0.2.3-0ubuntu1~ppa2) karmic; urgency=low
 
   * Merging in updated trunk
 
  -- Ted Gould <ted@ubuntu.com>  Wed, 23 Sep 2009 15:52:59 -0500
-=======
-indicator-messages (0.2.3-0ubuntu1~ppa2~icon2) karmic; urgency=low
-
-  * On changing values as well...
-
- -- Ted Gould <ted@ubuntu.com>  Wed, 23 Sep 2009 13:23:19 -0500
-
-indicator-messages (0.2.3-0ubuntu1~ppa2~icon1) karmic; urgency=low
-
-  * Merging in icon scaling code.
-
- -- Ted Gould <ted@ubuntu.com>  Wed, 23 Sep 2009 12:55:11 -0500
->>>>>>> 501d786d
 
 indicator-messages (0.2.3-0ubuntu1~ppa1) karmic; urgency=low
 
