--- conflicted
+++ resolved
@@ -1,15 +1,11 @@
-<<<<<<< HEAD
-indicator-messages (0.2.0~bzr121-0ubuntu1~ppa5) karmic; urgency=low
+indicator-messages (0.2.0~bzr121-0ubuntu3~ppa1) karmic; urgency=low
 
   * Fix to dereference the application menu items correctly so that
     the signal handlers are dropped as well.
 
  -- Ted Gould <ted@ubuntu.com>  Wed, 05 Aug 2009 19:00:31 +0100
 
-indicator-messages (0.2.0~bzr121-0ubuntu1~ppa4) karmic; urgency=low
-=======
 indicator-messages (0.2.0~bzr121-0ubuntu2) karmic; urgency=low
->>>>>>> 253b523c
 
   * Run autogen.sh before upload
 
