--- conflicted
+++ resolved
@@ -1,14 +1,3 @@
-<<<<<<< HEAD
-indicator-messages (0.3.5-0ubuntu1~ppa2) lucid; urgency=low
-
-  * Upstream merge
-    * Changing the service management over to using libindicator
-      services and service manager for robustness.
-
- -- Ted Gould <ted@ubuntu.com>  Tue, 30 Mar 2010 16:39:59 -0500
-
-indicator-messages (0.3.5-0ubuntu1~ppa1) lucid; urgency=low
-=======
 indicator-messages (0.3.5-0ubuntu2) lucid; urgency=low
 
   * debian/control:
@@ -18,7 +7,6 @@
  -- Sebastien Bacher <seb128@ubuntu.com>  Tue, 30 Mar 2010 10:35:59 +0200
 
 indicator-messages (0.3.5-0ubuntu1) lucid; urgency=low
->>>>>>> 6d57604c
 
   * Upstream release 0.3.5
     * Show which applications are running with a small icon
@@ -38,6 +26,39 @@
 
  -- Ted Gould <ted@ubuntu.com>  Thu, 25 Mar 2010 10:53:01 -0500
 
+indicator-messages (0.3.5-0ubuntu1~ppa2) lucid; urgency=low
+
+  * Upstream merge
+    * Changing the service management over to using libindicator
+      services and service manager for robustness.
+
+ -- Ted Gould <ted@ubuntu.com>  Tue, 30 Mar 2010 16:39:59 -0500
+
+indicator-messages (0.3.5-0ubuntu1~ppa1) lucid; urgency=low
+
+  * Upstream release 0.3.5
+    * Show which applications are running with a small icon
+      next to their entry. (LP: #438526)
+    * Shift command items to line up with application names.
+      (LP: #537312)
+    * Track applications we've seen so that we can show "Set Up"
+      text if we've not seen the app before.
+  * debian/control: Increasing dbusmenu-glib dep to 0.2.8
+
+ -- Ted Gould <ted@ubuntu.com>  Thu, 25 Mar 2010 10:53:01 -0500
+
+indicator-messages (0.3.4-0ubuntu1~ppa1) lucid; urgency=low
+
+  * Upstream release 0.3.4
+    * Fix avatar spacing to match other menu items
+    * Use standard libindicator icon handling in panel
+    * Fix translation of non-running applications (LP: #540148)
+    * Handling bools for requesting attention from apps
+    * Changing microblogging to broadcast to match Me Menu (LP: #534952)
+  * debian/control: Updating requirement to libindicator 0.3.5
+
+ -- Ted Gould <ted@ubuntu.com>  Thu, 18 Mar 2010 13:45:19 -0500
+
 indicator-messages (0.3.3-0ubuntu2) lucid; urgency=low
 
   * src/default-applications.c
