Source: indicator-messages
Section: gnome
Priority: optional
Maintainer: The Ayatana Packagers <pkg-ayatana-devel@lists.alioth.debian.org>
Uploaders: Evgeni Golov <evgeni@debian.org>
Build-Depends: debhelper (>= 5.0),
               cdbs (>= 0.4.41),
               libgtk2.0-dev (>= 2.12.0),
               libgtk-3-dev,
               libdbus-glib-1-dev,
               gnome-doc-utils,
               scrollkeeper,
               intltool,
               libindicate-dev (>= 0.4.91),
               libindicate-gtk-dev (>= 0.4.91),
               libindicator-dev (>= 0.3.90),
               libindicator3-dev (>= 0.3.90),
               libdbusmenu-glib-dev (>= 0.3.94),
               libdbusmenu-gtk-dev (>= 0.3.94),
<<<<<<< HEAD
               libdbusmenu-gtk3-dev (>= 0.3.94),
               libtelepathy-glib-dev (>= 0.9.0)
=======
               libdbusmenu-glib-dev (>= 0.3.94)
>>>>>>> c209314f
Standards-Version: 3.9.2
Homepage: https://launchpad.net/indicator-messages
Vcs-Bzr: http://bzr.debian.org/bzr/pkg-ayatana/indicator-messages/debian
Vcs-Browser: http://bzr.debian.org/loggerhead/pkg-ayatana/indicator-messages/debian

Package: indicator-messages
Architecture: any
Depends: ${shlibs:Depends}, ${misc:Depends}
Recommends: indicator-applet | indicator-renderer, indicator-status-provider-mc5
Replaces: indicator-me
Breaks: indicator-applet (<< 0.3.0), indicator-me
Description: indicator that collects messages that need a response
 A place on the user's desktop that collects messages that need a response.
 This menu provides a condensed and collected view of all of those messages
 for quick access, but without making them annoying in times that you want
 to ignore them.

Package: indicator-messages-gtk2
Architecture: any
Depends: ${shlibs:Depends},
         ${misc:Depends},
         indicator-messages (= ${binary:Version})
Recommends: indicator-applet | indicator-renderer
Replaces: indicator-messages (<< 0.4.90)
Breaks: indicator-applet (<< 0.3.0)
Description: indicator that collects messages that need a response
 A place on the user's desktop that collects messages that need a response.
 This menu provides a condensed and collected view of all of those messages
 for quick access, but without making them annoying in times that you want
 to ignore them.

Package: libindicator-messages-status-provider1
Architecture: any
Section: libs
Depends: ${shlibs:Depends},
         ${misc:Depends}
Description: indicator status provider - shared library
 This library contains information to build status providers to go into
 the messaging menu.

Package: libindicator-messages-status-provider-dev
Architecture: any
Section: libdevel
Depends: ${shlibs:Depends},
         ${misc:Depends},
         libindicator-messages-status-provider1 (= ${binary:Version})
Description: indicator status provider - library development files
 This library contains information to build status providers to go into
 the messaging menu.

Package: indicator-status-provider-mc5
Architecture: any
Depends: ${shlibs:Depends},
         ${misc:Depends},
         indicator-messages (>= 0.4.92)
Description: indicator-messages status provider for telepathy mission-control-5
 A status provider for indicator-messages to update your desktop presence 
 from telepathy mission-control-5.

Package: indicator-status-provider-pidgin
Architecture: any
Depends: ${shlibs:Depends},
         ${misc:Depends},
         indicator-messages (>= 0.4.92)
Description: indicator-messages status provider for pidgin 
 A status provider for indicator-messages to update your desktop presence 
 from pidgin.

Package: indicator-status-provider-telepathy
Architecture: any
Depends: ${shlibs:Depends},
         ${misc:Depends},
         indicator-messages (>= 0.4.92)
Description: indicator-messages status provider for telepathy (pre-mc5)
 A status provider for indicator-messages to update your desktop presence 
 from telepathy (pre-mc5).

Package: indicator-status-provider-emesene
Architecture: any
Depends: ${shlibs:Depends},
         ${misc:Depends},
         indicator-messages (>= 0.4.92)
Description: indicator-messages status provider for emesene 
 A status provider for indicator-messages to update your desktop presence 
 from emesene.<|MERGE_RESOLUTION|>--- conflicted
+++ resolved
@@ -1,7 +1,8 @@
 Source: indicator-messages
 Section: gnome
 Priority: optional
-Maintainer: The Ayatana Packagers <pkg-ayatana-devel@lists.alioth.debian.org>
+Maintainer: Ubuntu Developers <ubuntu-devel-discuss@lists.ubuntu.com>
+XSBC-Original-Maintainer: The Ayatana Packagers <pkg-ayatana-devel@lists.alioth.debian.org>
 Uploaders: Evgeni Golov <evgeni@debian.org>
 Build-Depends: debhelper (>= 5.0),
                cdbs (>= 0.4.41),
@@ -17,16 +18,12 @@
                libindicator3-dev (>= 0.3.90),
                libdbusmenu-glib-dev (>= 0.3.94),
                libdbusmenu-gtk-dev (>= 0.3.94),
-<<<<<<< HEAD
                libdbusmenu-gtk3-dev (>= 0.3.94),
                libtelepathy-glib-dev (>= 0.9.0)
-=======
-               libdbusmenu-glib-dev (>= 0.3.94)
->>>>>>> c209314f
 Standards-Version: 3.9.2
 Homepage: https://launchpad.net/indicator-messages
-Vcs-Bzr: http://bzr.debian.org/bzr/pkg-ayatana/indicator-messages/debian
-Vcs-Browser: http://bzr.debian.org/loggerhead/pkg-ayatana/indicator-messages/debian
+Vcs-Bzr: http://code.launchpad.net/~ubuntu-desktop/indicator-messages/ubuntu
+Vcs-Browser: http://bazaar.launchpad.net/~ubuntu-desktop/indicator-messages/ubuntu/files
 
 Package: indicator-messages
 Architecture: any
