--- conflicted
+++ resolved
@@ -12,13 +12,8 @@
                libindicate-dev (>= 0.2.0~bzr298),
                libindicate-gtk-dev (>= 0.2.0~bzr298),
                libindicator-dev (>= 0.2.0~bzr301),
-<<<<<<< HEAD
                libdbusmenu-gtk-dev (>= 0.1.1),
                libdbusmenu-glib-dev (>= 0.1.1)
-=======
-               libdbusmenu-gtk-dev (>= 0.1.0),
-               libdbusmenu-glib-dev (>= 0.1.0)
->>>>>>> 08950ede
 Standards-Version: 3.8.0
 Homepage: https://launchpad.net/indicator-applet
 Vcs-Bzr: http://bazaar.launchpad.net/~ubuntu-desktop/indicator-messages/ubuntu
