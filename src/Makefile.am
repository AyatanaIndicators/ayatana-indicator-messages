--- conflicted
+++ resolved
@@ -27,15 +27,10 @@
 	-Wl,--as-needed \
 	-Werror \
 	-DG_LOG_DOMAIN=\"Indicator-Messages\"
-<<<<<<< HEAD
 libmessaging_la_LIBADD = $(APPLET_LIBS) -lm
-libmessaging_la_LDFLAGS = -module -avoid-version
-=======
-libmessaging_la_LIBADD = $(APPLET_LIBS)
 libmessaging_la_LDFLAGS = \
 	$(COVERAGE_LDFLAGS) \
 	-module -avoid-version
->>>>>>> 1f045f42
 
 ######################################
 # Building the messages service
