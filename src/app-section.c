/*
An indicator to show information that is in messaging applications
that the user is using.

Copyright 2012 Canonical Ltd.

Authors:
    Lars Uebernickel <lars.uebernickel@canonical.com>
    Ted Gould <ted@canonical.com>

This program is free software: you can redistribute it and/or modify it 
under the terms of the GNU General Public License version 3, as published 
by the Free Software Foundation.

This program is distributed in the hope that it will be useful, but 
WITHOUT ANY WARRANTY; without even the implied warranties of 
MERCHANTABILITY, SATISFACTORY QUALITY, or FITNESS FOR A PARTICULAR 
PURPOSE.  See the GNU General Public License for more details.

You should have received a copy of the GNU General Public License along 
with this program.  If not, see <http://www.gnu.org/licenses/>.
*/

#ifdef HAVE_CONFIG_H
#include "config.h"
#endif

#include <gdk/gdk.h>
#include <glib/gi18n.h>
#include <gio/gdesktopappinfo.h>
#include <gio/gio.h>
#include <libindicator/indicator-desktop-shortcuts.h>
#include "app-section.h"
#include "dbus-data.h"
#include "gmenuutils.h"
#include "gactionmuxer.h"
#include "indicator-messages-application.h"

struct _AppSectionPrivate
{
	GDesktopAppInfo * appinfo;
	GFileMonitor *desktop_file_monitor;

	IndicatorDesktopShortcuts * ids;

	GCancellable *app_proxy_cancellable;
	IndicatorMessagesApplication *app_proxy;

	GMenu *menu;
	GMenu *source_menu;

	GSimpleActionGroup *static_shortcuts;
	GSimpleActionGroup *source_actions;
	GActionMuxer *muxer;

	gboolean draws_attention;
	gboolean uses_chat_status;
	gchar *chat_status;

	guint name_watch_id;
};

enum {
	PROP_0,
	PROP_APPINFO,
	PROP_ACTIONS,
	PROP_DRAWS_ATTENTION,
	PROP_USES_CHAT_STATUS,
	PROP_CHAT_STATUS,
	NUM_PROPERTIES
};

static GParamSpec *properties[NUM_PROPERTIES];
static guint destroy_signal;

/* Prototypes */
static void app_section_class_init   (AppSectionClass *klass);
static void app_section_init         (AppSection *self);
static void app_section_get_property (GObject    *object,
				      guint       property_id,
				      GValue     *value,
				      GParamSpec *pspec);
static void app_section_set_property (GObject      *object,
				      guint         property_id,
				      const GValue *value,
				      GParamSpec   *pspec);
static void app_section_dispose      (GObject *object);
static void app_section_finalize     (GObject *object);
static void activate_cb              (GSimpleAction *action,
				      GVariant *param,
				      gpointer userdata);
static void launch_action_change_state (GSimpleAction *action,
					GVariant      *value,
					gpointer       user_data);
static void app_section_set_app_info (AppSection *self,
				      GDesktopAppInfo *appinfo);
static void	desktop_file_changed_cb		(GFileMonitor      *monitor,
						 GFile             *file,
						 GFile             *other_file,
						 GFileMonitorEvent  event,
						 gpointer           user_data);

/* GObject Boilerplate */
G_DEFINE_TYPE (AppSection, app_section, G_TYPE_OBJECT);

static void
app_section_class_init (AppSectionClass *klass)
{
	GObjectClass *object_class = G_OBJECT_CLASS (klass);

	g_type_class_add_private (klass, sizeof (AppSectionPrivate));

	object_class->get_property = app_section_get_property;
	object_class->set_property = app_section_set_property;
	object_class->dispose = app_section_dispose;
	object_class->finalize = app_section_finalize;

	properties[PROP_APPINFO] = g_param_spec_object ("app-info",
							"AppInfo",
							"The GAppInfo for the app that this menu represents",
							G_TYPE_APP_INFO,
							G_PARAM_READWRITE | G_PARAM_CONSTRUCT_ONLY);

	properties[PROP_ACTIONS] = g_param_spec_object ("actions",
							"Actions",
							"The actions exported by this application",
							G_TYPE_ACTION_GROUP,
							G_PARAM_READABLE);

	properties[PROP_DRAWS_ATTENTION] = g_param_spec_boolean ("draws-attention",
								 "Draws attention",
								 "Whether the section currently draws attention",
								 FALSE,
								 G_PARAM_READABLE);

	properties[PROP_USES_CHAT_STATUS] = g_param_spec_boolean ("uses-chat-status",
								  "Uses chat status",
								  "Whether the section uses the global chat status",
								  FALSE,
								  G_PARAM_READABLE);

	properties[PROP_CHAT_STATUS] = g_param_spec_string ("chat-status",
							    "Chat status",
							    "Current chat status of the application",
							    NULL,
							    G_PARAM_READWRITE |
							    G_PARAM_STATIC_STRINGS);

	g_object_class_install_properties (object_class, NUM_PROPERTIES, properties);

	destroy_signal = g_signal_new ("destroy",
				       APP_SECTION_TYPE,
				       G_SIGNAL_RUN_FIRST,
				       0,
				       NULL, NULL,
				       g_cclosure_marshal_VOID__VOID,
				       G_TYPE_NONE, 0);
}

static void
app_section_init (AppSection *self)
{
	AppSectionPrivate *priv;
	GMenuItem *item;

	self->priv = G_TYPE_INSTANCE_GET_PRIVATE (self,
						  APP_SECTION_TYPE,
						  AppSectionPrivate);
	priv = self->priv;

	priv->appinfo = NULL;

	priv->menu = g_menu_new ();

	priv->source_menu = g_menu_new ();
	item = g_menu_item_new_section (NULL, G_MENU_MODEL (priv->source_menu));
	g_menu_item_set_attribute (item, "action-namespace", "s", "source");
	g_menu_append_item (priv->menu, item);
	g_object_unref (item);

	priv->static_shortcuts = g_simple_action_group_new ();
	priv->source_actions = g_simple_action_group_new ();

	priv->muxer = g_action_muxer_new ();
	g_action_muxer_insert (priv->muxer, NULL, G_ACTION_GROUP (priv->static_shortcuts));
	g_action_muxer_insert (priv->muxer, "source", G_ACTION_GROUP (priv->source_actions));

	priv->draws_attention = FALSE;

	return;
}

static void
app_section_get_property (GObject    *object,
			  guint       property_id,
			  GValue     *value,
			  GParamSpec *pspec)
{
	AppSection *self = APP_SECTION (object);

	switch (property_id)
	{
	case PROP_APPINFO:
		g_value_set_object (value, app_section_get_app_info (self));
		break;

	case PROP_DRAWS_ATTENTION:
		g_value_set_boolean (value, app_section_get_draws_attention (self));
		break;

	case PROP_USES_CHAT_STATUS:
		g_value_set_boolean (value, app_section_get_uses_chat_status (self));
		break;

	case PROP_CHAT_STATUS:
		g_value_set_string (value, app_section_get_status (self));
		break;

	default:
		G_OBJECT_WARN_INVALID_PROPERTY_ID (object, property_id, pspec);
	}
}

static void
app_section_set_property (GObject      *object,
			  guint         property_id,
			  const GValue *value,
			  GParamSpec   *pspec)
{
	AppSection *self = APP_SECTION (object);

	switch (property_id)
	{
	case PROP_APPINFO:
		app_section_set_app_info (self, g_value_get_object (value));
		break;

	case PROP_CHAT_STATUS:
		app_section_set_status (self, g_value_get_string (value));
		break;

	default:
		G_OBJECT_WARN_INVALID_PROPERTY_ID (object, property_id, pspec);
	}
}

static void
app_section_dispose (GObject *object)
{
	AppSection * self = APP_SECTION(object);
	AppSectionPrivate * priv = self->priv;

	if (priv->app_proxy_cancellable) {
		g_cancellable_cancel (priv->app_proxy_cancellable);
		g_clear_object (&priv->app_proxy_cancellable);
	}

	if (priv->desktop_file_monitor) {
		g_signal_handlers_disconnect_by_func (priv->desktop_file_monitor, desktop_file_changed_cb, self);
		g_clear_object (&priv->desktop_file_monitor);
	}

	g_clear_object (&priv->app_proxy);

	g_clear_object (&priv->menu);
	g_clear_object (&priv->source_menu);
	g_clear_object (&priv->static_shortcuts);
	g_clear_object (&priv->source_actions);

	if (priv->name_watch_id) {
		g_bus_unwatch_name (priv->name_watch_id);
		priv->name_watch_id = 0;
	}

	g_clear_object (&priv->muxer);

	g_clear_object (&priv->ids);
	g_clear_object (&priv->appinfo);

	G_OBJECT_CLASS (app_section_parent_class)->dispose (object);
}

static void
app_section_finalize (GObject *object)
{
	AppSection * self = APP_SECTION(object);

	g_free (self->priv->chat_status);

	G_OBJECT_CLASS (app_section_parent_class)->dispose (object);
}

static GAppLaunchContext *
get_launch_context (guint32 timestamp)
{
	GdkDisplay *display = gdk_display_get_default();
	GdkAppLaunchContext *launch_context = gdk_display_get_app_launch_context (display);

	gdk_app_launch_context_set_timestamp (launch_context, timestamp);

	return G_APP_LAUNCH_CONTEXT (launch_context);
}

/* Respond to one of the shortcuts getting clicked on. */
static void
nick_activate_cb (GSimpleAction *action,
		  GVariant *param,
		  gpointer userdata)
{
	const gchar * nick = g_action_get_name (G_ACTION (action));
	AppSection * mi = APP_SECTION (userdata);
	AppSectionPrivate * priv = mi->priv;

	g_return_if_fail(priv->ids != NULL);

<<<<<<< HEAD
	if (!indicator_desktop_shortcuts_nick_exec_with_context(priv->ids, nick, NULL)) {
=======
	GAppLaunchContext *context = get_launch_context (g_variant_get_uint32 (param));

	if (!indicator_desktop_shortcuts_nick_exec_with_context(priv->ids, nick, context)) {
>>>>>>> 97d88bc9
		g_warning("Unable to execute nick '%s' for desktop file '%s'",
			  nick, g_desktop_app_info_get_filename (priv->appinfo));
	}

	g_object_unref (context);
}

static void
keyfile_loaded (GObject *source_object,
		GAsyncResult *result,
		gpointer user_data)
{
	AppSection *self = user_data;
	gchar *contents;
	gsize length;
	GKeyFile *keyfile;
	GError *error = NULL;

	if (!g_file_load_contents_finish (G_FILE (source_object), result,
					 &contents, &length, NULL, &error)) {
		g_warning ("could not read key file: %s", error->message);
		g_error_free (error);
		return;
	}

	keyfile = g_key_file_new ();
	if (!g_key_file_load_from_data (keyfile, contents, length, 0, &error)) {
		g_warning ("could not read key file: %s", error->message);
		g_error_free (error);
		goto out;
	}

	self->priv->uses_chat_status = g_key_file_get_boolean (keyfile,
							       G_KEY_FILE_DESKTOP_GROUP,
							       "X-MessagingMenu-UsesChatSection",
							       &error);

	g_object_notify_by_pspec (G_OBJECT (self), properties[PROP_USES_CHAT_STATUS]);

	if (error) {
		if (error->code != G_KEY_FILE_ERROR_KEY_NOT_FOUND) {
			g_warning ("could not read X-MessagingMenu-UsesChatSection: %s",
				   error->message);
		}
		g_error_free (error);
		goto out;
	}

out:
	g_key_file_free (keyfile);
	g_free (contents);
}

static void
g_menu_clear (GMenu *menu)
{
	gint n_items = g_menu_model_get_n_items (G_MENU_MODEL (menu));

	while (n_items--)
		g_menu_remove (menu, 0);
}

static void
g_simple_action_group_clear (GSimpleActionGroup *group)
{
	gchar **actions;
	gchar **it;

	actions = g_action_group_list_actions (G_ACTION_GROUP (group));
	for (it = actions; *it; it++)
		g_simple_action_group_remove (group, *it);

	g_strfreev (actions);
}

static void
app_section_update_menu (AppSection *self)
{
	AppSectionPrivate *priv = self->priv;
	GSimpleAction *launch;
	GFile *keyfile;
	GMenuItem *item;
	gchar *iconstr;
	gboolean is_running;

	g_menu_clear (priv->menu);
	g_simple_action_group_clear (priv->static_shortcuts);

	is_running = priv->name_watch_id > 0;
	launch = g_simple_action_new_stateful ("launch", G_VARIANT_TYPE_UINT32, g_variant_new_boolean (is_running));
	g_signal_connect (launch, "activate", G_CALLBACK (activate_cb), self);
	g_signal_connect (launch, "change-state", G_CALLBACK (launch_action_change_state), self);
	g_simple_action_group_insert (priv->static_shortcuts, G_ACTION (launch));

	item = g_menu_item_new (g_app_info_get_name (G_APP_INFO (priv->appinfo)), "launch");
	g_menu_item_set_attribute (item, "x-canonical-type", "s", "ImAppMenuItem");
	iconstr = g_icon_to_string (g_app_info_get_icon (G_APP_INFO (priv->appinfo)));
	g_menu_item_set_attribute (item, "x-canonical-icon", "s", iconstr);
	g_free (iconstr);

	g_menu_append_item (priv->menu, item);
	g_object_unref (item);

	/* Start to build static shortcuts */
	priv->ids = indicator_desktop_shortcuts_new(g_desktop_app_info_get_filename (priv->appinfo), "Messaging Menu");
	const gchar ** nicks = indicator_desktop_shortcuts_get_nicks(priv->ids);
	gint i;
	for (i = 0; nicks[i] != NULL; i++) {
		gchar *name;
		GSimpleAction *action;
		GMenuItem *item;

		name = indicator_desktop_shortcuts_nick_get_name(priv->ids, nicks[i]);

		action = g_simple_action_new (nicks[i], G_VARIANT_TYPE_UINT32);
		g_signal_connect(action, "activate", G_CALLBACK (nick_activate_cb), self);
		g_simple_action_group_insert (priv->static_shortcuts, G_ACTION (action));
		g_object_unref (action);

		item = g_menu_item_new (name, nicks[i]);
		g_menu_item_set_attribute (item, "x-canonical-type", "s", "IdoMenuItem");
		g_menu_item_set_attribute (item, "x-canonical-icon", "s", ""); /* empty to get indentation */
		g_menu_append_item (priv->menu, item);

		g_object_unref (item);
		g_free(name);
	}

	item = g_menu_item_new_section (NULL, G_MENU_MODEL (priv->source_menu));
	g_menu_item_set_attribute (item, "action-namespace", "s", "source");
	g_menu_append_item (priv->menu, item);
	g_object_unref (item);

	keyfile = g_file_new_for_path (g_desktop_app_info_get_filename (priv->appinfo));
	g_file_load_contents_async (keyfile, NULL, keyfile_loaded, self);

	g_object_notify_by_pspec (G_OBJECT (self), properties[PROP_ACTIONS]);

	g_object_unref (keyfile);
	g_object_unref (launch);
}

static void
desktop_file_changed_cb (GFileMonitor      *monitor,
			 GFile             *file,
			 GFile             *other_file,
			 GFileMonitorEvent  event,
			 gpointer           user_data)
{
	AppSection *self = user_data;

	if (event == G_FILE_MONITOR_EVENT_CHANGED) {
		app_section_update_menu (self);
	}
	else if (event == G_FILE_MONITOR_EVENT_DELETED ||
		 event == G_FILE_MONITOR_EVENT_UNMOUNTED) {
		g_signal_emit (self, destroy_signal, 0);
	}
}

static void
app_section_set_app_info (AppSection *self,
			  GDesktopAppInfo *appinfo)
{
	AppSectionPrivate *priv = self->priv;
	GFile *desktop_file;
	GError *error = NULL;

	g_return_if_fail (priv->appinfo == NULL);
	g_return_if_fail (priv->desktop_file_monitor == NULL);

	if (appinfo == NULL) {
		g_warning ("appinfo must not be NULL");
		return;
	}

	priv->appinfo = g_object_ref (appinfo);

	desktop_file = g_file_new_for_path (g_desktop_app_info_get_filename (appinfo));
	priv->desktop_file_monitor = g_file_monitor (desktop_file, G_FILE_MONITOR_SEND_MOVED, NULL, &error);
	if (priv->desktop_file_monitor == NULL) {
		g_warning ("unable to watch desktop file: %s", error->message);
		g_error_free (error);
	}
	g_signal_connect (priv->desktop_file_monitor, "changed",
			  G_CALLBACK (desktop_file_changed_cb), self);

	g_object_notify_by_pspec (G_OBJECT (self), properties[PROP_APPINFO]);

	app_section_update_menu (self);

	g_object_unref (desktop_file);
}

AppSection *
app_section_new (GDesktopAppInfo *appinfo)
{
	return g_object_new (APP_SECTION_TYPE,
			     "app-info", appinfo,
			     NULL);
}

static void
activate_cb (GSimpleAction *action,
	     GVariant *param,
	     gpointer userdata)
{
	AppSection * mi = APP_SECTION (userdata);
	AppSectionPrivate * priv = mi->priv;
	GError *error = NULL;
	GAppLaunchContext *launch_context = get_launch_context (g_variant_get_uint32 (param));

	if (!g_app_info_launch (G_APP_INFO (priv->appinfo), NULL, launch_context, &error)) {
		g_warning("Unable to execute application for desktop file '%s': %s",
			  g_desktop_app_info_get_filename (priv->appinfo),
			  error->message);
		g_error_free (error);
	}

	g_object_unref (launch_context);
}

static void
launch_action_change_state (GSimpleAction *action,
			    GVariant      *value,
			    gpointer       user_data)
{
	g_simple_action_set_state (action, value);
}

const gchar *
app_section_get_desktop (AppSection * self)
{
	AppSectionPrivate * priv = self->priv;
	if (priv->appinfo)
		return g_desktop_app_info_get_filename (priv->appinfo);
	else
		return NULL;
}

GActionGroup *
app_section_get_actions (AppSection *self)
{
	AppSectionPrivate * priv = self->priv;
	return G_ACTION_GROUP (priv->muxer);
}

GMenuModel *
app_section_get_menu (AppSection *self)
{
	AppSectionPrivate * priv = self->priv;
	return G_MENU_MODEL (priv->menu);
}

GAppInfo *
app_section_get_app_info (AppSection *self)
{
	AppSectionPrivate * priv = self->priv;
	return G_APP_INFO (priv->appinfo);
}

gboolean
app_section_get_draws_attention (AppSection *self)
{
	AppSectionPrivate * priv = self->priv;
	return priv->draws_attention;
}

void
app_section_clear_draws_attention (AppSection *self)
{
	self->priv->draws_attention = FALSE;
	g_object_notify_by_pspec (G_OBJECT (self), properties[PROP_DRAWS_ATTENTION]);
}

static void
application_vanished (GDBusConnection *bus,
		      const gchar *name,
		      gpointer user_data)
{
	AppSection *self = user_data;

	app_section_unset_object_path (self);
}

static void
update_draws_attention (AppSection *self)
{
	AppSectionPrivate *priv = self->priv;
	gchar **actions;
	gchar **it;
	gboolean draws_attention = FALSE;

	actions = g_action_group_list_actions (G_ACTION_GROUP (priv->source_actions));

	for (it = actions; *it; it++) {
		GVariant *state;

		state = g_action_group_get_action_state (G_ACTION_GROUP (priv->source_actions), *it);
		if (state) {
			gboolean b;
			g_variant_get (state, "(uxsb)", NULL, NULL, NULL, &b);
			draws_attention = b || draws_attention;
			g_variant_unref (state);
		}

		if (draws_attention)
			break;
	}

	if (draws_attention != priv->draws_attention) {
		priv->draws_attention = draws_attention;
		g_object_notify_by_pspec (G_OBJECT (self), properties[PROP_DRAWS_ATTENTION]);
	}

	g_strfreev (actions);
}

static void
remove_source (AppSection  *self,
	       const gchar *id)
{
	AppSectionPrivate *priv = self->priv;
	guint n_items;
	guint i;

	n_items = g_menu_model_get_n_items (G_MENU_MODEL (priv->source_menu));
	for (i = 0; i < n_items; i++) {
		gchar *action;
		gboolean found = FALSE;

		if (g_menu_model_get_item_attribute (G_MENU_MODEL (priv->source_menu), i,
						     G_MENU_ATTRIBUTE_ACTION, "s", &action)) {
			found = g_str_equal (action, id);
			g_free (action);
		}

		if (found) {
			g_menu_remove (priv->source_menu, i);
			break;
		}
	}

	g_simple_action_group_remove (priv->source_actions, id);
	update_draws_attention (self);
}

static void
source_action_activated (GSimpleAction *action,
			 GVariant      *parameter,
			 gpointer       user_data)
{
	AppSection *self = APP_SECTION (user_data);
	AppSectionPrivate *priv = APP_SECTION (user_data)->priv;

	g_return_if_fail (priv->app_proxy != NULL);

	indicator_messages_application_call_activate_source (priv->app_proxy,
							     g_action_get_name (G_ACTION (action)),
							     priv->app_proxy_cancellable,
							     NULL, NULL);

	remove_source (self, g_action_get_name (G_ACTION (action)));
}

static void
sources_listed (GObject      *source_object,
		GAsyncResult *result,
		gpointer      user_data)
{
	AppSection *self = user_data;
	AppSectionPrivate *priv = self->priv;
	GVariant *sources = NULL;
	GError *error = NULL;
	GVariantIter iter;
	const gchar *id;
	const gchar *label;
	const gchar *iconstr;
	guint32 count;
	gint64 time;
	const gchar *string;
	gboolean draws_attention;

	if (!indicator_messages_application_call_list_sources_finish (INDICATOR_MESSAGES_APPLICATION (source_object),
								      &sources, result, &error))
	{
		g_warning ("could not fetch the list of sources: %s", error->message);
		g_error_free (error);
		return;
	}

	g_menu_clear (priv->source_menu);
	g_simple_action_group_clear (priv->source_actions);
	priv->draws_attention = FALSE;

	g_variant_iter_init (&iter, sources);
	while (g_variant_iter_next (&iter, "(&s&s&sux&sb)", &id, &label, &iconstr,
				    &count, &time, &string, &draws_attention))
	{
		GVariant *state;
		GSimpleAction *action;
		GMenuItem *item;

		state = g_variant_new ("(uxsb)", count, time, string, draws_attention);
		action = g_simple_action_new_stateful (id, NULL, state);
		g_signal_connect (action, "activate", G_CALLBACK (source_action_activated), self);
		g_simple_action_group_insert (priv->source_actions, G_ACTION (action));

		item = g_menu_item_new (label, id);
		g_menu_item_set_attribute (item, "x-canonical-type", "s", "ImSourceMenuItem");
		g_menu_append_item (priv->source_menu, item);

		priv->draws_attention = priv->draws_attention || draws_attention;

		g_object_unref (item);
		g_object_unref (action);
	}

	g_object_notify_by_pspec (G_OBJECT (self), properties[PROP_DRAWS_ATTENTION]);

	g_variant_unref (sources);
}

static void
source_added (IndicatorMessagesApplication  *app,
	      const gchar		    *id,
	      const gchar		    *label,
	      const gchar		    *iconstr,
	      guint			     count,
	      gint64			     time,
	      const gchar		    *string,
	      gboolean			     draws_attention,
	      gpointer			     user_data)
{
	AppSection *self = user_data;
	AppSectionPrivate *priv = self->priv;
	GVariant *state;
	GSimpleAction *action;

	/* TODO put label and icon into the action as well */

	state = g_variant_new ("(uxsb)", count, time, string, draws_attention);
	action = g_simple_action_new_stateful (id, NULL, state);

	g_simple_action_group_insert (priv->source_actions, G_ACTION (action));

	if (draws_attention && !priv->draws_attention) {
		priv->draws_attention = TRUE;
		g_object_notify_by_pspec (G_OBJECT (self), properties[PROP_DRAWS_ATTENTION]);
	}

	g_object_unref (action);
}
static void
source_changed (IndicatorMessagesApplication  *app,
		const gchar		       *id,
		const gchar		       *label,
		const gchar		       *iconstr,
		guint				count,
		gint64				time,
		const gchar		       *string,
		gboolean			draws_attention,
		gpointer			user_data)
{
	AppSection *self = user_data;
	AppSectionPrivate *priv = self->priv;
	GVariant *state;

	/* TODO put label and icon into the action as well */

	state = g_variant_new ("(uxsb)", count, time, string, draws_attention);
	g_action_group_change_action_state (G_ACTION_GROUP (priv->source_actions), id, state);

	update_draws_attention (self);
}

static void
source_removed (IndicatorMessagesApplication *app,
		const gchar		     *id,
		gpointer		      user_data)
{
	AppSection *self = user_data;

	remove_source (self, id);
}

static void
app_proxy_created (GObject      *source_object,
		   GAsyncResult *result,
		   gpointer      user_data)
{
	AppSectionPrivate *priv = APP_SECTION (user_data)->priv;
	GError *error = NULL;

	priv->app_proxy = indicator_messages_application_proxy_new_finish (result, &error);
	if (!priv->app_proxy) {
		g_warning ("could not create application proxy: %s", error->message);
		g_error_free (error);
		return;
	}

	indicator_messages_application_call_list_sources (priv->app_proxy, priv->app_proxy_cancellable,
							  sources_listed, user_data);

	g_signal_connect (priv->app_proxy, "source-added", G_CALLBACK (source_added), user_data);
	g_signal_connect (priv->app_proxy, "source-changed", G_CALLBACK (source_changed), user_data);
	g_signal_connect (priv->app_proxy, "source-removed", G_CALLBACK (source_removed), user_data);
}

/*
 * app_section_set_object_path:
 * @self: an #AppSection
 * @bus: a #GDBusConnection
 * @bus_name: the bus name of the application
 * @object_path: the object path on which the app exports its actions and menus
 *
 * Sets the D-Bus object path exported by an instance of the application
 * associated with @self.  Actions and menus exported on that path will be
 * shown in the section.
 */
void
app_section_set_object_path (AppSection *self,
			     GDBusConnection *bus,
			     const gchar *bus_name,
			     const gchar *object_path)
{
	AppSectionPrivate *priv = self->priv;

	g_object_freeze_notify (G_OBJECT (self));
	app_section_unset_object_path (self);

	priv->app_proxy_cancellable = g_cancellable_new ();
	indicator_messages_application_proxy_new (bus,
						  G_DBUS_PROXY_FLAGS_NONE,
						  bus_name,
						  object_path,
						  priv->app_proxy_cancellable,
						  app_proxy_created,
						  self);

	priv->draws_attention = FALSE;

	priv->name_watch_id = g_bus_watch_name_on_connection (bus, bus_name, 0,
							      NULL, application_vanished,
							      self, NULL);

	g_object_notify_by_pspec (G_OBJECT (self), properties[PROP_ACTIONS]);
	g_object_notify_by_pspec (G_OBJECT (self), properties[PROP_DRAWS_ATTENTION]);
	g_object_notify_by_pspec (G_OBJECT (self), properties[PROP_USES_CHAT_STATUS]);
	g_object_thaw_notify (G_OBJECT (self));

	g_action_group_change_action_state (G_ACTION_GROUP (priv->static_shortcuts),
					    "launch", g_variant_new_boolean (TRUE));
}

/*
 * app_section_unset_object_path:
 * @self: an #AppSection
 *
 * Unsets the object path set with app_section_set_object_path().  The section
 * will return to only showing application name and static shortcuts in the
 * menu.
 */
void
app_section_unset_object_path (AppSection *self)
{
	AppSectionPrivate *priv = self->priv;

	if (priv->app_proxy_cancellable) {
		g_cancellable_cancel (priv->app_proxy_cancellable);
		g_clear_object (&priv->app_proxy_cancellable);
	}
	g_clear_object (&priv->app_proxy);

	if (priv->name_watch_id) {
		g_bus_unwatch_name (priv->name_watch_id);
		priv->name_watch_id = 0;
	}

	g_simple_action_group_clear (priv->source_actions);
	g_menu_clear (priv->source_menu);

	priv->draws_attention = FALSE;
	g_clear_pointer (&priv->chat_status, g_free);

	g_object_notify_by_pspec (G_OBJECT (self), properties[PROP_ACTIONS]);
	g_object_notify_by_pspec (G_OBJECT (self), properties[PROP_DRAWS_ATTENTION]);
	g_object_notify_by_pspec (G_OBJECT (self), properties[PROP_USES_CHAT_STATUS]);
	g_object_notify_by_pspec (G_OBJECT (self), properties[PROP_CHAT_STATUS]);

	g_action_group_change_action_state (G_ACTION_GROUP (priv->static_shortcuts),
					    "launch", g_variant_new_boolean (FALSE));
}

gboolean
app_section_get_uses_chat_status (AppSection *self)
{
	AppSectionPrivate * priv = self->priv;

	return priv->uses_chat_status;
}

const gchar *
app_section_get_status (AppSection *self)
{
	AppSectionPrivate * priv = self->priv;

	return priv->chat_status;
}

void
app_section_set_status (AppSection  *self,
			const gchar *status)
{
	AppSectionPrivate * priv = self->priv;

	g_free (priv->chat_status);
	priv->chat_status = g_strdup (status);

	g_object_notify_by_pspec (G_OBJECT (self), properties[PROP_CHAT_STATUS]);
}<|MERGE_RESOLUTION|>--- conflicted
+++ resolved
@@ -313,13 +313,7 @@
 
 	g_return_if_fail(priv->ids != NULL);
 
-<<<<<<< HEAD
 	if (!indicator_desktop_shortcuts_nick_exec_with_context(priv->ids, nick, NULL)) {
-=======
-	GAppLaunchContext *context = get_launch_context (g_variant_get_uint32 (param));
-
-	if (!indicator_desktop_shortcuts_nick_exec_with_context(priv->ids, nick, context)) {
->>>>>>> 97d88bc9
 		g_warning("Unable to execute nick '%s' for desktop file '%s'",
 			  nick, g_desktop_app_info_get_filename (priv->appinfo));
 	}
