--- conflicted
+++ resolved
@@ -806,11 +806,7 @@
   gint64 time;
   const gchar *string;
   gboolean draws_attention;
-<<<<<<< HEAD
-=======
-  gboolean old_draw;
   gboolean visible;
->>>>>>> 6ded3e61
 
   g_variant_get (source, "(&s&s&sux&sb)",
                  &id, &label, &iconstr, &count, &time, &string, &draws_attention);
@@ -822,13 +818,7 @@
 
   g_signal_emit (app->list, signals[SOURCE_CHANGED], 0, app->id, id, label, iconstr, visible);
 
-<<<<<<< HEAD
-  app->draws_attention = draws_attention;
-=======
-  if (visible && !old_draw && draws_attention)
-    app->draws_attention = TRUE;
-
->>>>>>> 6ded3e61
+  app->draws_attention = visible && draws_attention;
   im_application_list_update_draws_attention (app->list);
 }
 
