/*
 * Copyright 2012 Canonical Ltd.
 *
 * This program is free software: you can redistribute it and/or modify it
 * under the terms of the GNU General Public License version 3, as published
 * by the Free Software Foundation.
 *
 * This program is distributed in the hope that it will be useful, but
 * WITHOUT ANY WARRANTY; without even the implied warranties of
 * MERCHANTABILITY, SATISFACTORY QUALITY, or FITNESS FOR A PARTICULAR
 * PURPOSE.  See the GNU General Public License for more details.
 *
 * You should have received a copy of the GNU General Public License along
 * with this program.  If not, see <http://www.gnu.org/licenses/>.
 *
 * Authors:
 *     Lars Uebernickel <lars.uebernickel@canonical.com>
 */

#include "im-application-list.h"

#include "indicator-messages-application.h"
#include "gactionmuxer.h"

#include <gio/gdesktopappinfo.h>
#include <string.h>

typedef GObjectClass ImApplicationListClass;

struct _ImApplicationList
{
  GObject parent;

  GHashTable *applications;
  GActionMuxer *muxer;
};

G_DEFINE_TYPE (ImApplicationList, im_application_list, G_TYPE_OBJECT);

enum
{
  SOURCE_ADDED,
  SOURCE_CHANGED,
  SOURCE_REMOVED,
  MESSAGE_ADDED,
  MESSAGE_REMOVED,
  APP_STOPPED,
  N_SIGNALS
};

static guint signals[N_SIGNALS];

typedef struct
{
  ImApplicationList *list;
  GDesktopAppInfo *info;
  gchar *id;
  IndicatorMessagesApplication *proxy;
  GActionMuxer *actions;
  GSimpleActionGroup *source_actions;
  GSimpleActionGroup *message_actions;
  GActionMuxer *message_sub_actions;
  GCancellable *cancellable;
} Application;

static void
application_free (gpointer data)
{
  Application *app = data;

  if (!app)
    return;

  g_object_unref (app->info);
  g_free (app->id);

  if (app->cancellable)
    {
      g_cancellable_cancel (app->cancellable);
      g_clear_object (&app->cancellable);
    }

  if (app->proxy)
    g_object_unref (app->proxy);

  if (app->actions)
    {
      g_object_unref (app->actions);
      g_object_unref (app->source_actions);
      g_object_unref (app->message_actions);
      g_object_unref (app->message_sub_actions);
    }

  g_slice_free (Application, app);
}

static void
im_application_list_source_removed (Application *app,
                                    const gchar *id)
{
  g_simple_action_group_remove (app->source_actions, id);

  g_signal_emit (app->list, signals[SOURCE_REMOVED], 0, app->id, id);
}

static void
im_application_list_source_activated (GSimpleAction *action,
                                      GVariant      *parameter,
                                      gpointer       user_data)
{
  Application *app = user_data;
  const gchar *source_id;

  source_id = g_action_get_name (G_ACTION (action));

  if (g_variant_get_boolean (parameter))
    {
      indicator_messages_application_call_activate_source (app->proxy,
                                                           source_id,
                                                           app->cancellable,
                                                           NULL, NULL);
    }
  else
    {
      const gchar *sources[] = { source_id, NULL };
      const gchar *messages[] = { NULL };
      indicator_messages_application_call_dismiss (app->proxy, sources, messages,
                                                   app->cancellable, NULL, NULL);
    }

  im_application_list_source_removed (app, source_id);
}

static void
im_application_list_message_removed (Application *app,
                                     const gchar *id)
{
  g_simple_action_group_remove (app->message_actions, id);
  g_action_muxer_remove (app->message_sub_actions, id);

  g_signal_emit (app->list, signals[MESSAGE_REMOVED], 0, app->id, id);
}

static void
im_application_list_message_activated (GSimpleAction *action,
                                       GVariant      *parameter,
                                       gpointer       user_data)
{
  Application *app = user_data;
  const gchar *message_id;

  message_id = g_action_get_name (G_ACTION (action));

  if (g_variant_get_boolean (parameter))
    {
      indicator_messages_application_call_activate_message (app->proxy,
                                                            message_id,
                                                            "",
                                                            g_variant_new_array (G_VARIANT_TYPE_VARIANT, NULL, 0),
                                                            app->cancellable,
                                                            NULL, NULL);
    }
  else
    {
      const gchar *sources[] = { NULL };
      const gchar *messages[] = { message_id, NULL };
      indicator_messages_application_call_dismiss (app->proxy, sources, messages,
                                                   app->cancellable, NULL, NULL);
    }

  im_application_list_message_removed (app, message_id);
}

static void
im_application_list_sub_message_activated (GSimpleAction *action,
                                           GVariant      *parameter,
                                           gpointer       user_data)
{
  Application *app = user_data;
  const gchar *message_id;
  const gchar *action_id;
  GVariantBuilder builder;

  message_id = g_object_get_data (G_OBJECT (action), "message");
  action_id = g_action_get_name (G_ACTION (action));

  g_variant_builder_init (&builder, G_VARIANT_TYPE ("av"));
  if (parameter)
    g_variant_builder_add (&builder, "v", parameter);

  indicator_messages_application_call_activate_message (app->proxy,
                                                        message_id,
                                                        action_id,
                                                        g_variant_builder_end (&builder),
                                                        app->cancellable,
                                                        NULL, NULL);

  im_application_list_message_removed (app, message_id);
}


static void
im_application_list_remove_all (GSimpleAction *action,
                                GVariant      *parameter,
                                gpointer       user_data)
{
  ImApplicationList *list = user_data;
  GHashTableIter iter;
  Application *app;

  g_hash_table_iter_init (&iter, list->applications);
  while (g_hash_table_iter_next (&iter, NULL, (gpointer *) &app))
    {
      gchar **source_actions;
      gchar **message_actions;
      gchar **it;

      source_actions = g_action_group_list_actions (G_ACTION_GROUP (app->source_actions));
      for (it = source_actions; *it; it++)
        im_application_list_source_removed (app, *it);

      message_actions = g_action_group_list_actions (G_ACTION_GROUP (app->message_actions));
      for (it = message_actions; *it; it++)
        im_application_list_message_removed (app, *it);

      indicator_messages_application_call_dismiss (app->proxy, 
                                                   (const gchar * const *) source_actions,
                                                   (const gchar * const *) message_actions,
                                                   app->cancellable, NULL, NULL);

      g_strfreev (source_actions);
      g_strfreev (message_actions);
    }
}

static void
im_application_list_dispose (GObject *object)
{
  ImApplicationList *list = IM_APPLICATION_LIST (object);

  g_clear_pointer (&list->applications, g_hash_table_unref);
  g_clear_object (&list->muxer);

  G_OBJECT_CLASS (im_application_list_parent_class)->dispose (object);
}

static void
im_application_list_finalize (GObject *object)
{
  G_OBJECT_CLASS (im_application_list_parent_class)->finalize (object);
}

static void
im_application_list_class_init (ImApplicationListClass *klass)
{
  GObjectClass *object_class = G_OBJECT_CLASS (klass);

  object_class->dispose = im_application_list_dispose;
  object_class->finalize = im_application_list_finalize;

  signals[SOURCE_ADDED] = g_signal_new ("source-added",
                                        IM_TYPE_APPLICATION_LIST,
                                        G_SIGNAL_RUN_FIRST,
                                        0,
                                        NULL, NULL,
                                        g_cclosure_marshal_generic,
                                        G_TYPE_NONE,
                                        4,
                                        G_TYPE_STRING,
                                        G_TYPE_STRING,
                                        G_TYPE_STRING,
                                        G_TYPE_STRING);

  signals[SOURCE_CHANGED] = g_signal_new ("source-changed",
                                          IM_TYPE_APPLICATION_LIST,
                                          G_SIGNAL_RUN_FIRST,
                                          0,
                                          NULL, NULL,
                                          g_cclosure_marshal_generic,
                                          G_TYPE_NONE,
                                          4,
                                          G_TYPE_STRING,
                                          G_TYPE_STRING,
                                          G_TYPE_STRING,
                                          G_TYPE_STRING);

  signals[SOURCE_REMOVED] = g_signal_new ("source-removed",
                                          IM_TYPE_APPLICATION_LIST,
                                          G_SIGNAL_RUN_FIRST,
                                          0,
                                          NULL, NULL,
                                          g_cclosure_marshal_generic,
                                          G_TYPE_NONE,
                                          2,
                                          G_TYPE_STRING,
                                          G_TYPE_STRING);

  signals[MESSAGE_ADDED] = g_signal_new ("message-added",
                                         IM_TYPE_APPLICATION_LIST,
                                         G_SIGNAL_RUN_FIRST,
                                         0,
                                         NULL, NULL,
                                         g_cclosure_marshal_generic,
                                         G_TYPE_NONE,
<<<<<<< HEAD
                                         10,
=======
                                         9,
                                         G_TYPE_STRING,
>>>>>>> a128285e
                                         G_TYPE_STRING,
                                         G_TYPE_STRING,
                                         G_TYPE_STRING,
                                         G_TYPE_STRING,
                                         G_TYPE_STRING,
                                         G_TYPE_STRING,
                                         G_TYPE_STRING,
                                         G_TYPE_VARIANT,
                                         G_TYPE_INT64,
                                         G_TYPE_BOOLEAN);

  signals[MESSAGE_REMOVED] = g_signal_new ("message-removed",
                                           IM_TYPE_APPLICATION_LIST,
                                           G_SIGNAL_RUN_FIRST,
                                           0,
                                           NULL, NULL,
                                           g_cclosure_marshal_generic,
                                           G_TYPE_NONE,
                                           2,
                                           G_TYPE_STRING,
                                           G_TYPE_STRING);

  signals[APP_STOPPED] = g_signal_new ("app-stopped",
                                       IM_TYPE_APPLICATION_LIST,
                                       G_SIGNAL_RUN_FIRST,
                                       0,
                                       NULL, NULL,
                                       g_cclosure_marshal_VOID__OBJECT,
                                       G_TYPE_NONE,
                                       1,
                                       G_TYPE_STRING);
}

static void
im_application_list_init (ImApplicationList *list)
{
  const GActionEntry action_entries[] = {
    { "messages", NULL, NULL, "('', 'indicator-messages', 'Messages', true)", NULL },
    { "remove-all", im_application_list_remove_all }
  };

  GSimpleActionGroup *actions;

  list->applications = g_hash_table_new_full (g_str_hash, g_str_equal, NULL, application_free);

  actions = g_simple_action_group_new ();
  g_simple_action_group_add_entries (actions, action_entries, G_N_ELEMENTS (action_entries), list);

  list->muxer = g_action_muxer_new ();
  g_action_muxer_insert (list->muxer, NULL, G_ACTION_GROUP (actions));

  g_object_unref (actions);
}

ImApplicationList *
im_application_list_new (void)
{
  return g_object_new (IM_TYPE_APPLICATION_LIST, NULL);
}

static gchar *
im_application_list_canonical_id (const gchar *id)
{
  gchar *str;
  gchar *p;

  str = g_strndup (id, strlen (id) - g_str_has_suffix (id, ".desktop") ? 7 : 0);

  for (p = str; *p; p++)
    {
      if (*p == '.')
        *p = '_';
    }

  return str;
}

static Application *
im_application_list_lookup (ImApplicationList *list,
                            const gchar       *desktop_id)
{
  gchar *id;
  Application *app;

  id = im_application_list_canonical_id (desktop_id);
  app = g_hash_table_lookup (list->applications, id);

  g_free (id);
  return app;
}

void
im_application_list_add (ImApplicationList  *list,
                         const gchar        *desktop_id)
{
  GDesktopAppInfo *info;
  Application *app;
  const gchar *id;

  g_return_if_fail (IM_IS_APPLICATION_LIST (list));
  g_return_if_fail (desktop_id != NULL);

  if (im_application_list_lookup (list, desktop_id))
    return;

  info = g_desktop_app_info_new (desktop_id);
  if (!info)
    {
      g_warning ("an application with id '%s' is not installed", desktop_id);
      return;
    }

  id = g_app_info_get_id (G_APP_INFO (info));
  g_return_if_fail (id != NULL);

  app = g_slice_new0 (Application);
  app->info = info;
  app->id = im_application_list_canonical_id (id);
  app->list = list;
  app->actions = g_action_muxer_new ();
  app->source_actions = g_simple_action_group_new ();
  app->message_actions = g_simple_action_group_new ();
  app->message_sub_actions = g_action_muxer_new ();

  g_action_muxer_insert (app->actions, "src", G_ACTION_GROUP (app->source_actions));
  g_action_muxer_insert (app->actions, "msg", G_ACTION_GROUP (app->message_actions));
  g_action_muxer_insert (app->actions, "msg-actions", G_ACTION_GROUP (app->message_sub_actions));

  g_hash_table_insert (list->applications, (gpointer) app->id, app);
  g_action_muxer_insert (list->muxer, app->id, G_ACTION_GROUP (app->actions));
}

void
im_application_list_remove (ImApplicationList *list,
                            const gchar       *id)
{
  Application *app;

  g_return_if_fail (IM_IS_APPLICATION_LIST (list));

  app = im_application_list_lookup (list, id);
  if (app)
    {
      if (app->proxy || app->cancellable)
        g_signal_emit (app->list, signals[APP_STOPPED], 0, app->id);

      g_hash_table_remove (list->applications, id);
      g_action_muxer_remove (list->muxer, id);
    }
}

static void
im_application_list_source_added (Application *app,
                                  guint        position,
                                  GVariant    *source)
{
  const gchar *id;
  const gchar *label;
  const gchar *iconstr;
  guint32 count;
  gint64 time;
  const gchar *string;
  gboolean draws_attention;
  GVariant *state;
  GSimpleAction *action;

  g_variant_get (source, "(&s&s&sux&sb)",
                 &id, &label, &iconstr, &count, &time, &string, &draws_attention);

  state = g_variant_new ("(uxsb)", count, time, string, draws_attention);
  action = g_simple_action_new_stateful (id, G_VARIANT_TYPE_BOOLEAN, state);
  g_signal_connect (action, "activate", G_CALLBACK (im_application_list_source_activated), app);

  g_simple_action_group_insert (app->source_actions, G_ACTION (action));

  g_signal_emit (app->list, signals[SOURCE_ADDED], 0, app->id, id, label, iconstr);

  g_object_unref (action);
}

static void
im_application_list_source_changed (Application *app,
                                    GVariant    *source)
{
  const gchar *id;
  const gchar *label;
  const gchar *iconstr;
  guint32 count;
  gint64 time;
  const gchar *string;
  gboolean draws_attention;

  g_variant_get (source, "(&s&s&sux&sb)",
                 &id, &label, &iconstr, &count, &time, &string, &draws_attention);

  g_action_group_change_action_state (G_ACTION_GROUP (app->source_actions), id,
                                      g_variant_new ("(uxsb)", count, time, string, draws_attention));

  g_signal_emit (app->list, signals[SOURCE_CHANGED], 0, app->id, id, label, iconstr);
}

static void
im_application_list_sources_listed (GObject      *source_object,
                                    GAsyncResult *result,
                                    gpointer      user_data)
{
  Application *app = user_data;
  GVariant *sources;
  GError *error = NULL;

  if (indicator_messages_application_call_list_sources_finish (app->proxy, &sources, result, &error))
    {
      GVariantIter iter;
      GVariant *source;
      guint i = 0;

      g_variant_iter_init (&iter, sources);
      while ((source = g_variant_iter_next_value (&iter)))
        {
          im_application_list_source_added (app, i++, source);
          g_variant_unref (source);
        }

      g_variant_unref (sources);
    }
  else
    {
      g_warning ("could not fetch the list of sources: %s", error->message);
      g_error_free (error);
    }
}

static void
im_application_list_message_added (Application *app,
                                   GVariant    *message)
{
  const gchar *id;
  const gchar *iconstr;
  const gchar *title;
  const gchar *subtitle;
  const gchar *body;
  gint64 time;
  GVariant *actions;
  gboolean draws_attention;
  GSimpleAction *action;
  GIcon *app_icon;
  gchar *app_iconstr;

  g_variant_get (message, "(&s&s&s&s&sx@aa{sv}b)",
                 &id, &iconstr, &title, &subtitle, &body, &time, &actions, &draws_attention);

  app_icon = g_app_info_get_icon (G_APP_INFO (app->info));
  app_iconstr = app_icon ? g_icon_to_string (app_icon) : NULL;

  action = g_simple_action_new (id, G_VARIANT_TYPE_BOOLEAN);
  g_signal_connect (action, "activate", G_CALLBACK (im_application_list_message_activated), app);
  g_simple_action_group_insert (app->message_actions, G_ACTION (action));

  {
    GVariantIter iter;
    GVariant *entry;
    GSimpleActionGroup *action_group;

    action_group = g_simple_action_group_new ();

    g_variant_iter_init (&iter, actions);
    while ((entry = g_variant_iter_next_value (&iter)))
      {
        const gchar *name;
        GSimpleAction *action;
        GVariant *label;
        const gchar *type = NULL;
        GVariant *hint;

        if (!g_variant_lookup (entry, "name", "&s", &name))
          {
            g_warning ("action dictionary for message '%s' is missing 'name' key", id);
            continue;
          }

        label = g_variant_lookup_value (entry, "label", G_VARIANT_TYPE_STRING);
        g_variant_lookup (entry, "parameter-type", "&g", &type);
        hint = g_variant_lookup_value (entry, "parameter-hint", NULL);

        action = g_simple_action_new (name, type ? G_VARIANT_TYPE (type) : NULL);
        g_object_set_data_full (G_OBJECT (action), "message", g_strdup (id), g_free);
        g_signal_connect (action, "activate", G_CALLBACK (im_application_list_sub_message_activated), app);
        g_simple_action_group_insert (action_group, G_ACTION (action));

        g_object_unref (action);
        if (label)
          g_variant_unref (label);
        if (hint)
          g_variant_unref (hint);
        g_variant_unref (entry);
      }

    g_action_muxer_insert (app->message_sub_actions, id, G_ACTION_GROUP (action_group));

    g_object_unref (action_group);
  }

  g_signal_emit (app->list, signals[MESSAGE_ADDED], 0,
                 app->id, app_iconstr, id, iconstr, title, subtitle, body, actions, time, draws_attention);

  g_variant_unref (actions);
  g_free (app_iconstr);
  g_object_unref (action);
}

static void
im_application_list_messages_listed (GObject      *source_object,
                                     GAsyncResult *result,
                                     gpointer      user_data)
{
  Application *app = user_data;
  GVariant *messages;
  GError *error = NULL;

  if (indicator_messages_application_call_list_messages_finish (app->proxy, &messages, result, &error))
    {
      GVariantIter iter;
      GVariant *message;

      g_variant_iter_init (&iter, messages);
      while ((message = g_variant_iter_next_value (&iter)))
        {
          im_application_list_message_added (app, message);
          g_variant_unref (message);
        }

      g_variant_unref (messages);
    }
  else
    {
      g_warning ("could not fetch the list of messages: %s", error->message);
      g_error_free (error);
    }
}

static void
im_application_list_unset_remote (Application *app)
{
  gboolean was_running;

  was_running = app->proxy || app->cancellable;

  if (app->cancellable)
    {
      g_cancellable_cancel (app->cancellable);
      g_clear_object (&app->cancellable);
    }
  g_clear_object (&app->proxy);

  /* clear actions by creating a new action group and overriding it in
   * the muxer */
  g_object_unref (app->source_actions);
  g_object_unref (app->message_actions);
  g_object_unref (app->message_sub_actions);
  app->source_actions = g_simple_action_group_new ();
  app->message_actions = g_simple_action_group_new ();
  app->message_sub_actions = g_action_muxer_new ();
  g_action_muxer_insert (app->actions, "src", G_ACTION_GROUP (app->source_actions));
  g_action_muxer_insert (app->actions, "msg", G_ACTION_GROUP (app->message_actions));
  g_action_muxer_insert (app->actions, "msg-actions", G_ACTION_GROUP (app->message_sub_actions));

  if (was_running)
    g_signal_emit (app->list, signals[APP_STOPPED], 0, app->id);
}

static void
im_application_list_app_vanished (GDBusConnection *connection,
                                  const gchar     *name,
                                  gpointer         user_data)
{
  Application *app = user_data;

  im_application_list_unset_remote (app);
}

static void
im_application_list_proxy_created (GObject      *source_object,
                                   GAsyncResult *result,
                                   gpointer      user_data)
{
  Application *app = user_data;
  GError *error = NULL;

  app->proxy = indicator_messages_application_proxy_new_finish (result, &error);
  if (!app)
    {
      g_warning ("could not create application proxy: %s", error->message);
      g_error_free (error);
      return;
    }

  indicator_messages_application_call_list_sources (app->proxy, app->cancellable,
                                                    im_application_list_sources_listed, app);
  indicator_messages_application_call_list_messages (app->proxy, app->cancellable,
                                                     im_application_list_messages_listed, app);

  g_signal_connect_swapped (app->proxy, "source-added", G_CALLBACK (im_application_list_source_added), app);
  g_signal_connect_swapped (app->proxy, "source-changed", G_CALLBACK (im_application_list_source_changed), app);
  g_signal_connect_swapped (app->proxy, "source-removed", G_CALLBACK (im_application_list_source_removed), app);
  g_signal_connect_swapped (app->proxy, "message-added", G_CALLBACK (im_application_list_message_added), app);
  g_signal_connect_swapped (app->proxy, "message-removed", G_CALLBACK (im_application_list_message_removed), app);

  g_bus_watch_name_on_connection (g_dbus_proxy_get_connection (G_DBUS_PROXY (app->proxy)),
                                  g_dbus_proxy_get_name (G_DBUS_PROXY (app->proxy)),
                                  G_BUS_NAME_WATCHER_FLAGS_NONE,
                                  NULL, im_application_list_app_vanished,
                                  app, NULL);
}

void
im_application_list_set_remote (ImApplicationList *list,
                                const gchar       *id,
                                GDBusConnection   *connection,
                                const gchar       *unique_bus_name,
                                const gchar       *object_path)
{
  Application *app;

  g_return_if_fail (IM_IS_APPLICATION_LIST (list));

  app = im_application_list_lookup (list, id);
  if (!app)
    {
      g_warning ("'%s' is not a registered application", id);
      return;
    }

  if (app->proxy || app->cancellable)
    {
      g_warning ("replacing '%s' at %s with %s", id, unique_bus_name,
                 g_dbus_proxy_get_name_owner (G_DBUS_PROXY (app->proxy)));
      im_application_list_unset_remote (app);
    }

  app->cancellable = g_cancellable_new ();
  indicator_messages_application_proxy_new (connection, G_DBUS_PROXY_FLAGS_NONE,
                                            unique_bus_name, object_path, app->cancellable,
                                            im_application_list_proxy_created, app);
}

GActionGroup *
im_application_list_get_action_group (ImApplicationList *list)
{
  g_return_val_if_fail (IM_IS_APPLICATION_LIST (list), NULL);

  return G_ACTION_GROUP (list->muxer);
}<|MERGE_RESOLUTION|>--- conflicted
+++ resolved
@@ -302,12 +302,7 @@
                                          NULL, NULL,
                                          g_cclosure_marshal_generic,
                                          G_TYPE_NONE,
-<<<<<<< HEAD
                                          10,
-=======
-                                         9,
-                                         G_TYPE_STRING,
->>>>>>> a128285e
                                          G_TYPE_STRING,
                                          G_TYPE_STRING,
                                          G_TYPE_STRING,
