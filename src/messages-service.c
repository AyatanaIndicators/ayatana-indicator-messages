/*
An indicator to show information that is in messaging applications
that the user is using.

Copyright 2009 Canonical Ltd.

Authors:
    Ted Gould <ted@canonical.com>

This program is free software: you can redistribute it and/or modify it 
under the terms of the GNU General Public License version 3, as published 
by the Free Software Foundation.

This program is distributed in the hope that it will be useful, but 
WITHOUT ANY WARRANTY; without even the implied warranties of 
MERCHANTABILITY, SATISFACTORY QUALITY, or FITNESS FOR A PARTICULAR 
PURPOSE.  See the GNU General Public License for more details.

You should have received a copy of the GNU General Public License along 
with this program.  If not, see <http://www.gnu.org/licenses/>.
*/

#include <string.h>
#include <pango/pango-utils.h>
#include <dbus/dbus-glib-bindings.h>
#include <libindicate/listener.h>
#include <gio/gio.h>

#include <libdbusmenu-glib/server.h>

#include "im-menu-item.h"
#include "app-menu-item.h"
#include "launcher-menu-item.h"
#include "dbus-data.h"
#include "dirs.h"

static IndicateListener * listener;
static GList * serverList = NULL;
static GList * launcherList = NULL;

static DbusmenuMenuitem * root_menuitem = NULL;
static GMainLoop * mainloop = NULL;


static void server_count_changed (AppMenuItem * appitem, guint count, gpointer data);
static void server_name_changed (AppMenuItem * appitem, gchar * name, gpointer data);
static void im_time_changed (ImMenuItem * imitem, glong seconds, gpointer data);
static void resort_menu (DbusmenuMenuitem * menushell);
static void indicator_removed (IndicateListener * listener, IndicateListenerServer * server, IndicateListenerIndicator * indicator, gchar * type, gpointer data);
static void check_eclipses (AppMenuItem * ai);
static void remove_eclipses (AppMenuItem * ai);
static gboolean build_launcher (gpointer data);
static gboolean build_launchers (gpointer data);
static gboolean blacklist_init (gpointer data);
static gboolean blacklist_add (gpointer data);
<<<<<<< HEAD
static void blacklist_remove (const gchar * definition_file);
=======
static gboolean blacklist_remove (gpointer data);
static void blacklist_dir_changed (GFileMonitor * monitor, GFile * file, GFile * other_file, GFileMonitorEvent event_type, gpointer user_data);
static void app_dir_changed (GFileMonitor * monitor, GFile * file, GFile * other_file, GFileMonitorEvent event_type, gpointer user_data);
static gboolean destroy_launcher (gpointer data);
>>>>>>> 19f312f6


/*
 * Server List
 */

typedef struct _serverList_t serverList_t;
struct _serverList_t {
	IndicateListenerServer * server;
	AppMenuItem * menuitem;
	GList * imList;
};

static gint
serverList_equal (gconstpointer a, gconstpointer b)
{
	serverList_t * pa, * pb;

	pa = (serverList_t *)a;
	pb = (serverList_t *)b;

	const gchar * pas = INDICATE_LISTENER_SERVER_DBUS_NAME(pa->server);
	const gchar * pbs = INDICATE_LISTENER_SERVER_DBUS_NAME(pb->server);

	return g_strcmp0(pas, pbs);
}

static gint
serverList_sort (gconstpointer a, gconstpointer b)
{
	serverList_t * pa, * pb;

	pa = (serverList_t *)a;
	pb = (serverList_t *)b;

	const gchar * pan = app_menu_item_get_name(pa->menuitem);
	const gchar * pbn = app_menu_item_get_name(pb->menuitem);

	return g_strcmp0(pan, pbn);
}

/*
 * Item List
 */

typedef struct _imList_t imList_t;
struct _imList_t {
	IndicateListenerServer * server;
	IndicateListenerIndicator * indicator;
	DbusmenuMenuitem * menuitem;
	gulong timechange_cb;
};

static gboolean
imList_equal (gconstpointer a, gconstpointer b)
{
	imList_t * pa, * pb;

	pa = (imList_t *)a;
	pb = (imList_t *)b;

	const gchar * pas = INDICATE_LISTENER_SERVER_DBUS_NAME(pa->server);
	const gchar * pbs = INDICATE_LISTENER_SERVER_DBUS_NAME(pb->server);

	guint pai = INDICATE_LISTENER_INDICATOR_ID(pa->indicator);
	guint pbi = INDICATE_LISTENER_INDICATOR_ID(pb->indicator);

	g_debug("\tComparing (%s %d) to (%s %d)", pas, pai, pbs, pbi);

	return !((!g_strcmp0(pas, pbs)) && (pai == pbi));
}

static gint
imList_sort (gconstpointer a, gconstpointer b)
{
	imList_t * pa, * pb;

	pa = (imList_t *)a;
	pb = (imList_t *)b;

	return (gint)(im_menu_item_get_seconds(IM_MENU_ITEM(pb->menuitem)) - im_menu_item_get_seconds(IM_MENU_ITEM(pa->menuitem)));
}

/*
 * Launcher List
 */

typedef struct _launcherList_t launcherList_t;
struct _launcherList_t {
	LauncherMenuItem * menuitem;
	GList * appdiritems;
};

static gint
launcherList_sort (gconstpointer a, gconstpointer b)
{
	launcherList_t * pa, * pb;

	pa = (launcherList_t *)a;
	pb = (launcherList_t *)b;

	const gchar * pan = launcher_menu_item_get_name(pa->menuitem);
	const gchar * pbn = launcher_menu_item_get_name(pb->menuitem);

	return g_strcmp0(pan, pbn);
}

/*
 * Black List
 */

static GHashTable * blacklist = NULL;
<<<<<<< HEAD
=======
static GFileMonitor * blacklistdirmon = NULL;
>>>>>>> 19f312f6

/* Initialize the black list and start to setup
   handlers for it. */
static gboolean
blacklist_init (gpointer data)
{
	blacklist = g_hash_table_new_full(g_str_hash, g_str_equal,
	                                  g_free, g_free);

	gchar * blacklistdir = g_build_filename(g_get_user_config_dir(), USER_BLACKLIST_DIR, NULL);
	g_debug("Looking at blacklist: %s", blacklistdir);
	if (!g_file_test(blacklistdir, G_FILE_TEST_IS_DIR)) {
		g_free(blacklistdir);
		return FALSE;
	}

<<<<<<< HEAD
	GError * error = NULL;
	GDir * dir = g_dir_open(blacklistdir, 0, &error);
	if (dir == NULL) {
		g_warning("Unable to open blacklist directory (%s): %s", blacklistdir, error->message);
=======
	GFile * filedir = g_file_new_for_path(blacklistdir);
	blacklistdirmon = g_file_monitor_directory(filedir, G_FILE_MONITOR_NONE, NULL, NULL);
	if (blacklistdirmon != NULL) {
		g_signal_connect(G_OBJECT(blacklistdirmon), "changed", G_CALLBACK(blacklist_dir_changed), NULL);
	}

	GError * error = NULL;
	GDir * dir = g_dir_open(blacklistdir, 0, &error);
	if (dir == NULL) {
		g_warning("Unable to open blacklist directory (%s): %s", blacklistdir, error == NULL ? "No Message" : error->message);
>>>>>>> 19f312f6
		g_error_free(error);
		g_free(blacklistdir);
		return FALSE;
	}

	const gchar * filename = NULL;
	while ((filename = g_dir_read_name(dir)) != NULL) {
		g_debug("Found file: %s", filename);
		gchar * path = g_build_filename(blacklistdir, filename, NULL);
		g_idle_add(blacklist_add, path);
	}

	g_dir_close(dir);
	g_free(blacklistdir);

	return FALSE;
}

/* Add a definition file into the black list and eclipse
   and launchers that have the same file. */
static gboolean
blacklist_add (gpointer udata)
{
	gchar * definition_file = (gchar *)udata;
	/* Dump the file */
	gchar * desktop;
	g_file_get_contents(definition_file, &desktop, NULL, NULL);
	if (desktop == NULL) {
		g_warning("Couldn't get data out of: %s", definition_file);
		return FALSE;
	}

	/* Clean up the data */
	gchar * trimdesktop = pango_trim_string(desktop);
	g_free(desktop);

	/* Check for conflicts */
	gpointer data = g_hash_table_lookup(blacklist, trimdesktop);
	if (data != NULL) {
		gchar * oldfile = (gchar *)data;
		if (!g_strcmp0(oldfile, definition_file)) {
			g_warning("Already added file '%s'", oldfile);
		} else {
			g_warning("Already have desktop file '%s' in blacklist file '%s' not adding from '%s'", trimdesktop, oldfile, definition_file);
		}

		g_free(trimdesktop);
		g_free(definition_file);
		return FALSE;
	}

	/* Actually blacklist this thing */
	g_hash_table_insert(blacklist, trimdesktop, definition_file);
	g_debug("Adding Blacklist item '%s' for desktop '%s'", definition_file, trimdesktop);

	/* Go through and eclipse folks */
	GList * launcher;
	for (launcher = launcherList; launcher != NULL; launcher = launcher->next) {
		launcherList_t * item = (launcherList_t *)launcher->data;
		if (!g_strcmp0(trimdesktop, launcher_menu_item_get_desktop(item->menuitem))) {
			launcher_menu_item_set_eclipsed(item->menuitem, TRUE);
		}
	}

<<<<<<< HEAD
	blacklist_remove(NULL);
=======
>>>>>>> 19f312f6
	return FALSE;
}

/* Remove a black list item based on the definition file
   and uneclipse those launchers blocked by it. */
<<<<<<< HEAD
static void
blacklist_remove (const gchar * definition_file)
{

	return;
=======
static gboolean
blacklist_remove (gpointer data)
{
	gchar * definition_file = (gchar *)data;
	g_debug("Removing: %s", definition_file);

	GHashTableIter iter;
	gpointer key, value;
	gboolean found = FALSE;

	g_hash_table_iter_init(&iter, blacklist);
	while (g_hash_table_iter_next(&iter, &key, &value)) {
		if (!g_strcmp0((gchar *)value, definition_file)) {
			found = TRUE;
			break;
		}
	}

	if (!found) {
		g_debug("\tNot found!");
		return FALSE;
	}

	GList * launcheritem;
	for (launcheritem = launcherList; launcheritem != NULL; launcheritem = launcheritem->next) {
		launcherList_t * li = (launcherList_t *)launcheritem->data;
		if (!g_strcmp0(launcher_menu_item_get_desktop(li->menuitem), (gchar *)key)) {
			GList * serveritem;
			for (serveritem = serverList; serveritem != NULL; serveritem = serveritem->next) {
				serverList_t * si = (serverList_t *)serveritem->data;
				if (!g_strcmp0(app_menu_item_get_desktop(si->menuitem), (gchar *)key)) {
					break;
				}
			}
			if (serveritem == NULL) {
				launcher_menu_item_set_eclipsed(li->menuitem, FALSE);
			}
		}
	}

	if (!g_hash_table_remove(blacklist, key)) {
		g_warning("Unable to remove '%s' with value '%s'", definition_file, (gchar *)key);
	}

	return FALSE;
>>>>>>> 19f312f6
}

/* Check to see if a particular desktop file is
   in the blacklist. */
static gboolean
blacklist_check (const gchar * desktop_file)
{
	g_debug("Checking blacklist for: %s", desktop_file);
	if (blacklist == NULL) return FALSE;

	if (g_hash_table_lookup(blacklist, desktop_file)) {
		g_debug("\tFound!");
		return TRUE;
	}

	return FALSE;
}

<<<<<<< HEAD
=======
/* A callback everytime the blacklist directory changes
   in some way.  It needs to handle that. */
static void
blacklist_dir_changed (GFileMonitor * monitor, GFile * file, GFile * other_file, GFileMonitorEvent event_type, gpointer user_data)
{
	g_debug("Blacklist directory changed!");

	switch (event_type) {
	case G_FILE_MONITOR_EVENT_DELETED: {
		gchar * path = g_file_get_path(file);
		g_debug("\tDelete: %s", path);
		g_idle_add(blacklist_remove, path);
		break;
	}
	case G_FILE_MONITOR_EVENT_CREATED: {
		gchar * path = g_file_get_path(file);
		g_debug("\tCreate: %s", path);
		g_idle_add(blacklist_add, path);
		break;
	}
	default:
		break;
	}

	return;
}

>>>>>>> 19f312f6
/*
 * More code
 */

static void 
server_added (IndicateListener * listener, IndicateListenerServer * server, gchar * type, gpointer data)
{
	g_debug("Server Added '%s' of type '%s'.", INDICATE_LISTENER_SERVER_DBUS_NAME(server), type);
	if (type == NULL) {
		return;
	}

	if (type[0] == '\0') {
		return;
	}

	if (strncmp(type, "message", strlen("message"))) {
		g_debug("\tServer type '%s' is not a message based type.", type);
		return;
	}

	DbusmenuMenuitem * menushell = DBUSMENU_MENUITEM(data);
	if (menushell == NULL) {
		g_error("\tData in callback is not a menushell");
		return;
	}

	AppMenuItem * menuitem = app_menu_item_new(listener, server);
	g_signal_connect(G_OBJECT(menuitem), APP_MENU_ITEM_SIGNAL_COUNT_CHANGED, G_CALLBACK(server_count_changed), NULL);
	g_signal_connect(G_OBJECT(menuitem), APP_MENU_ITEM_SIGNAL_NAME_CHANGED,  G_CALLBACK(server_name_changed),  menushell);

	serverList_t * sl_item = g_new0(serverList_t, 1);
	sl_item->server = server;
	sl_item->menuitem = menuitem;
	sl_item->imList = NULL;

	/* Incase we got an indicator first */
	GList * alreadythere = g_list_find_custom(serverList, sl_item, serverList_equal);
	if (alreadythere != NULL) {
		g_free(sl_item);
		sl_item = (serverList_t *)alreadythere->data;
		sl_item->menuitem = menuitem;
		serverList = g_list_sort(serverList, serverList_sort);
	} else {
		serverList = g_list_insert_sorted(serverList, sl_item, serverList_sort);
	}

	dbusmenu_menuitem_child_append(menushell, DBUSMENU_MENUITEM(menuitem));
	/* Should be prepend ^ */

	resort_menu(menushell);

	return;
}

static void
server_name_changed (AppMenuItem * appitem, gchar * name, gpointer data)
{
	serverList = g_list_sort(serverList, serverList_sort);
	check_eclipses(appitem);
	resort_menu(DBUSMENU_MENUITEM(data));
	return;
}

static void
server_count_changed (AppMenuItem * appitem, guint count, gpointer data)
{
	static gboolean showing_new_icon = FALSE;

	/* Quick check for a common case */
	if (count != 0 && showing_new_icon) {
		return;
	}

	/* Odd that we'd get a signal in this case, but let's
	   take it out of the mix too */
	if (count == 0 && !showing_new_icon) {
		return;
	}

	if (count != 0) {
		g_debug("Setting image to 'new'");
		showing_new_icon = TRUE;
		/* gtk_image_set_from_icon_name(GTK_IMAGE(main_image), "indicator-messages-new", DESIGN_TEAM_SIZE); */
		return;
	}

	/* Okay, now at this point the count is zero and it
	   might result in a switching of the icon back to being
	   the plain one.  Let's check. */

	gboolean we_have_indicators = FALSE;
	GList * appitems = serverList;
	for (; appitems != NULL; appitems = appitems->next) {
		AppMenuItem * appitem = ((serverList_t *)appitems->data)->menuitem;
		if (app_menu_item_get_count(appitem) != 0) {
			we_have_indicators = TRUE;
			break;
		}
	}

	if (!we_have_indicators) {
		g_debug("Setting image to boring");
		showing_new_icon = FALSE;
		/* gtk_image_set_from_icon_name(GTK_IMAGE(main_image), "indicator-messages", DESIGN_TEAM_SIZE); */
	}

	return;
}

static void
im_time_changed (ImMenuItem * imitem, glong seconds, gpointer data)
{
	serverList_t * sl = (serverList_t *)data;
	sl->imList = g_list_sort(sl->imList, imList_sort);
	resort_menu(root_menuitem);
	return;
}

static void 
server_removed (IndicateListener * listener, IndicateListenerServer * server, gchar * type, gpointer data)
{
	g_debug("Removing server: %s", INDICATE_LISTENER_SERVER_DBUS_NAME(server));
	serverList_t slt;
	slt.server = server;
	GList * lookup = g_list_find_custom(serverList, &slt, serverList_equal);

	if (lookup == NULL) {
		g_debug("\tUnable to find server: %s", INDICATE_LISTENER_SERVER_DBUS_NAME(server));
		return;
	}

	serverList_t * sltp = (serverList_t *)lookup->data;

	remove_eclipses(sltp->menuitem);

	while (sltp->imList) {
		imList_t * imitem = (imList_t *)sltp->imList->data;
		indicator_removed(listener, server, imitem->indicator, "message", data);
	}

	serverList = g_list_remove(serverList, sltp);

	if (sltp->menuitem != NULL) {
		dbusmenu_menuitem_property_set(DBUSMENU_MENUITEM(sltp->menuitem), "visibile", "false");
		dbusmenu_menuitem_child_delete(DBUSMENU_MENUITEM(data), DBUSMENU_MENUITEM(sltp->menuitem));
		g_object_unref(G_OBJECT(sltp->menuitem));
	}

	g_free(sltp);

	/* Simulate a server saying zero to recalculate icon */
	server_count_changed(NULL, 0, NULL);

	return;
}

typedef struct _menushell_location menushell_location_t;
struct _menushell_location {
	const IndicateListenerServer * server;
	gint position;
	gboolean found;
};

static void
menushell_foreach_cb (DbusmenuMenuitem * data_mi, gpointer data_ms) {
	menushell_location_t * msl = (menushell_location_t *)data_ms;

	if (msl->found) return;

	msl->position++;

	if (!IS_APP_MENU_ITEM(data_mi)) {
		return;
	}

	AppMenuItem * appmenu = APP_MENU_ITEM(data_mi);
	if (!g_strcmp0(INDICATE_LISTENER_SERVER_DBUS_NAME((IndicateListenerServer*)msl->server), INDICATE_LISTENER_SERVER_DBUS_NAME(app_menu_item_get_server(appmenu)))) {
		msl->found = TRUE;
	}

	return;
}

static void
resort_menu (DbusmenuMenuitem * menushell)
{
	guint position = 0;
	GList * serverentry;
	GList * launcherentry = launcherList;

	g_debug("Reordering Menu:");

	for (serverentry = serverList; serverentry != NULL; serverentry = serverentry->next) {
		serverList_t * si = (serverList_t *)serverentry->data;
		
		if (launcherentry != NULL) {
			launcherList_t * li = (launcherList_t *)launcherentry->data;
			while (launcherentry != NULL && g_strcmp0(launcher_menu_item_get_name(li->menuitem), app_menu_item_get_name(si->menuitem)) < 0) {
				g_debug("\tMoving launcher '%s' to position %d", launcher_menu_item_get_name(li->menuitem), position);
				dbusmenu_menuitem_child_reorder(DBUSMENU_MENUITEM(menushell), DBUSMENU_MENUITEM(li->menuitem), position);

				position++;
				launcherentry = launcherentry->next;
				if (launcherentry != NULL) {
					li = (launcherList_t *)launcherentry->data;
				}
			}
		}

		if (si->menuitem != NULL) {
			g_debug("\tMoving app %s to position %d", INDICATE_LISTENER_SERVER_DBUS_NAME(si->server), position);
			dbusmenu_menuitem_child_reorder(DBUSMENU_MENUITEM(menushell), DBUSMENU_MENUITEM(si->menuitem), position);
			position++;
		}

		GList * imentry;
		for (imentry = si->imList; imentry != NULL; imentry = imentry->next) {
			imList_t * imi = (imList_t *)imentry->data;

			if (imi->menuitem != NULL) {
				g_debug("\tMoving indicator on %s id %d to position %d", INDICATE_LISTENER_SERVER_DBUS_NAME(imi->server), INDICATE_LISTENER_INDICATOR_ID(imi->indicator), position);
				dbusmenu_menuitem_child_reorder(DBUSMENU_MENUITEM(menushell), DBUSMENU_MENUITEM(imi->menuitem), position);
				position++;
			}
		}
	}

	while (launcherentry != NULL) {
		launcherList_t * li = (launcherList_t *)launcherentry->data;
		g_debug("\tMoving launcher '%s' to position %d", launcher_menu_item_get_name(li->menuitem), position);
		dbusmenu_menuitem_child_reorder(DBUSMENU_MENUITEM(menushell), DBUSMENU_MENUITEM(li->menuitem), position);

		position++;
		launcherentry = launcherentry->next;
	}

	return;
}

static void
subtype_cb (IndicateListener * listener, IndicateListenerServer * server, IndicateListenerIndicator * indicator, gchar * property, gchar * propertydata, gpointer data)
{
	DbusmenuMenuitem * menushell = DBUSMENU_MENUITEM(data);
	if (menushell == NULL) {
		g_error("Data in callback is not a menushell");
		return;
	}

	if (property == NULL || g_strcmp0(property, "subtype")) {
		/* We should only ever get subtypes, but just in case */
		g_warning("Subtype callback got a property '%s'", property);
		return;
	}

	if (propertydata == NULL || propertydata[0] == '\0') {
		/* It's possible that this message didn't have a subtype.  That's
		 * okay, but we don't want to display those */
		g_debug("No subtype");
		return;
	}

	g_debug("Message subtype: %s", propertydata);

	if (!g_strcmp0(propertydata, "im") || !g_strcmp0(propertydata, "login")) {
		imList_t * listItem = g_new0(imList_t, 1);
		listItem->server = server;
		listItem->indicator = indicator;

		g_debug("Building IM Item");
		ImMenuItem * menuitem = im_menu_item_new(listener, server, indicator, !g_strcmp0(propertydata, "im"));
		g_object_ref(G_OBJECT(menuitem));
		listItem->menuitem = DBUSMENU_MENUITEM(menuitem);

		g_debug("Finding the server entry");
		serverList_t sl_item_local;
		serverList_t * sl_item = NULL;
		sl_item_local.server = server;
		GList * serverentry = g_list_find_custom(serverList, &sl_item_local, serverList_equal);

		if (serverentry == NULL) {
			/* This sucks, we got an indicator before the server.  I guess
			   that's the joy of being asynchronous */
			serverList_t * sl_item = g_new0(serverList_t, 1);
			sl_item->server = server;
			sl_item->menuitem = NULL;
			sl_item->imList = NULL;

			serverList = g_list_insert_sorted(serverList, sl_item, serverList_sort);
		} else {
			sl_item = (serverList_t *)serverentry->data;
		}

		g_debug("Adding to IM List");
		sl_item->imList = g_list_insert_sorted(sl_item->imList, listItem, imList_sort);
		listItem->timechange_cb = g_signal_connect(G_OBJECT(menuitem), IM_MENU_ITEM_SIGNAL_TIME_CHANGED, G_CALLBACK(im_time_changed), sl_item);

		g_debug("Placing in Shell");
		menushell_location_t msl;
		msl.found = FALSE;
		msl.position = 0;
		msl.server = server;

		dbusmenu_menuitem_foreach(DBUSMENU_MENUITEM(menushell), menushell_foreach_cb, &msl);
		if (msl.found) {
			dbusmenu_menuitem_child_add_position(menushell, DBUSMENU_MENUITEM(menuitem), msl.position);
		} else {
			g_warning("Unable to find server menu item");
			dbusmenu_menuitem_child_append(menushell, DBUSMENU_MENUITEM(menuitem));
		}
	}

	return;
}

static void
indicator_added (IndicateListener * listener, IndicateListenerServer * server, IndicateListenerIndicator * indicator, gchar * type, gpointer data)
{
	if (type == NULL || g_strcmp0(type, "message")) {
		/* We only care about message type indicators
		   all of the others can go to the bit bucket */
		g_debug("Ignoreing indicator of type '%s'", type);
		return;
	}
	g_debug("Got a message");

	indicate_listener_get_property(listener, server, indicator, "subtype", subtype_cb, data);	
	return;
}

static void
indicator_removed (IndicateListener * listener, IndicateListenerServer * server, IndicateListenerIndicator * indicator, gchar * type, gpointer data)
{
	g_debug("Removing %s %d", INDICATE_LISTENER_SERVER_DBUS_NAME(server), INDICATE_LISTENER_INDICATOR_ID(indicator));
	if (type == NULL || g_strcmp0(type, "message")) {
		/* We only care about message type indicators
		   all of the others can go to the bit bucket */
		g_debug("Ignoreing indicator of type '%s'", type);
		return;
	}

	gboolean removed = FALSE;

	serverList_t sl_item_local;
	serverList_t * sl_item = NULL;
	sl_item_local.server = server;
	GList * serverentry = g_list_find_custom(serverList, &sl_item_local, serverList_equal);
	if (serverentry == NULL) {
		return;
	}
	sl_item = (serverList_t *)serverentry->data;

	/* Look in the IM Hash Table */
	imList_t listData;
	listData.server = server;
	listData.indicator = indicator;

	GList * listItem = g_list_find_custom(sl_item->imList, &listData, imList_equal);
	DbusmenuMenuitem * menuitem = NULL;
	imList_t * ilt = NULL;
	if (listItem != NULL) {
		ilt = (imList_t *)listItem->data;
		menuitem = ilt->menuitem;
	}

	if (!removed && menuitem != NULL) {
		sl_item->imList = g_list_remove(sl_item->imList, ilt);
		g_signal_handler_disconnect(menuitem, ilt->timechange_cb);
		g_free(ilt);

		dbusmenu_menuitem_property_set(menuitem, "visibile", "false");
		dbusmenu_menuitem_child_delete(DBUSMENU_MENUITEM(data), menuitem);
		removed = TRUE;
	}

	if (!removed) {
		g_warning("We were asked to remove %s %d but we didn't.", INDICATE_LISTENER_SERVER_DBUS_NAME(server), INDICATE_LISTENER_INDICATOR_ID(indicator));
	}

	return;
}

static void
app_dir_changed (GFileMonitor * monitor, GFile * file, GFile * other_file, GFileMonitorEvent event_type, gpointer user_data)
{
	gchar * directory = (gchar *)user_data;
	g_debug("Application directory changed: %s", directory);

	switch (event_type) {
	case G_FILE_MONITOR_EVENT_DELETED: {
		gchar * path = g_file_get_path(file);
		g_debug("\tDelete: %s", path);
		g_idle_add(destroy_launcher, path);
		break;
	}
	case G_FILE_MONITOR_EVENT_CREATED: {
		gchar * path = g_file_get_path(file);
		g_debug("\tCreate: %s", path);
		g_idle_add(build_launcher, path);
		break;
	}
	default:
		break;
	}

	return;
}

/* Check to see if a new desktop file causes
   any of the launchers to be eclipsed by a running
   process */
static void
check_eclipses (AppMenuItem * ai)
{
	g_debug("Checking eclipsing");
	const gchar * aidesktop = app_menu_item_get_desktop(ai);
	if (aidesktop == NULL) return;
	g_debug("\tApp desktop: %s", aidesktop);

	GList * llitem;
	for (llitem = launcherList; llitem != NULL; llitem = llitem->next) {
		launcherList_t * ll = (launcherList_t *)llitem->data;
		const gchar * lidesktop = launcher_menu_item_get_desktop(ll->menuitem);
		g_debug("\tLauncher desktop: %s", lidesktop);

		if (!g_strcmp0(aidesktop, lidesktop)) {
			launcher_menu_item_set_eclipsed(ll->menuitem, TRUE);
			break;
		}
	}

	return;
}

/* Remove any eclipses that might have been caused
   by this app item that is now retiring */
static void
remove_eclipses (AppMenuItem * ai)
{
	const gchar * aidesktop = app_menu_item_get_desktop(ai);
	if (aidesktop == NULL) return;

	if (blacklist_check(aidesktop)) return;

	GList * llitem;
	for (llitem = launcherList; llitem != NULL; llitem = llitem->next) {
		launcherList_t * ll = (launcherList_t *)llitem->data;
		const gchar * lidesktop = launcher_menu_item_get_desktop(ll->menuitem);

		if (!g_strcmp0(aidesktop, lidesktop)) {
			launcher_menu_item_set_eclipsed(ll->menuitem, FALSE);
			break;
		}
	}

	return;
}

/* Remove a launcher from the system.  We need to figure
   out what it's up to! */
static gboolean
destroy_launcher (gpointer data)
{
	gchar * appdirentry = (gchar *)data;

	GList * listitem;
	GList * direntry;
	launcherList_t * li;
	gchar * appdir;

	for (listitem = launcherList; listitem != NULL; listitem = listitem->next) {
		li = (launcherList_t *)listitem->data;
		for (direntry = li->appdiritems; direntry != NULL; direntry = direntry->next) {
			appdir = (gchar *)direntry->data;
			if (!g_strcmp0(appdir, appdirentry)) {
				break;
			}
		}

		if (direntry != NULL) {
			break;
		}
	}

	if (listitem == NULL) {
		g_warning("Removed '%s' by the way of it not seeming to exist anywhere.", appdirentry);
		return FALSE;
	}

	if (g_list_length(li->appdiritems) > 1) {
		/* Just remove this item, and we can move on */
		g_debug("Just removing file entry: %s", appdir);
		li->appdiritems = g_list_remove(li->appdiritems, appdir);
		g_free(appdir);
		return FALSE;
	}

	/* Full Destroy */
	g_free(appdir);
	g_list_free(li->appdiritems);

	if (li->menuitem != NULL) {
		dbusmenu_menuitem_property_set(DBUSMENU_MENUITEM(li->menuitem), "visible", "false");
		dbusmenu_menuitem_child_delete(root_menuitem, DBUSMENU_MENUITEM(li->menuitem));
		g_object_unref(G_OBJECT(li->menuitem));
		li->menuitem = NULL;
	}

	launcherList = g_list_remove(launcherList, li);
	g_free(li);

	return FALSE;
}

/* This function turns a specific file into a menu
   item and registers it appropriately with everyone */
static gboolean
build_launcher (gpointer data)
{
	/* Read the file get the data */
	gchar * path = (gchar *)data;
	g_debug("\tpath: %s", path);
	gchar * desktop = NULL;
	
	g_file_get_contents(path, &desktop, NULL, NULL);

	if (desktop == NULL) {
		return FALSE;
	}

	gchar * trimdesktop = pango_trim_string(desktop);
	g_free(desktop);
	g_debug("\tcontents: %s", trimdesktop);

	/* Check to see if we already have a launcher */
	GList * listitem;
	for (listitem = launcherList; listitem != NULL; listitem = listitem->next) {
		launcherList_t * li = (launcherList_t *)listitem->data;
		if (!g_strcmp0(launcher_menu_item_get_desktop(li->menuitem), trimdesktop)) {
			break;
		}
	}

	if (listitem == NULL) {
		/* If not */
		/* Build the item */
		launcherList_t * ll = g_new0(launcherList_t, 1);
		ll->menuitem = launcher_menu_item_new(trimdesktop);
		g_free(trimdesktop);
		ll->appdiritems = g_list_append(NULL, path);

		/* Add it to the list */
		launcherList = g_list_insert_sorted(launcherList, ll, launcherList_sort);

		/* Add it to the menu */
		dbusmenu_menuitem_child_append(root_menuitem, DBUSMENU_MENUITEM(ll->menuitem));
		resort_menu(root_menuitem);

		if (blacklist_check(launcher_menu_item_get_desktop(ll->menuitem))) {
			launcher_menu_item_set_eclipsed(ll->menuitem, TRUE);
		}
	} else {
		/* If so add ourselves */
		launcherList_t * ll = (launcherList_t *)listitem->data;
		ll->appdiritems = g_list_append(ll->appdiritems, path);
	}

	if (blacklist_check(launcher_menu_item_get_desktop(ll->menuitem))) {
		launcher_menu_item_set_eclipsed(ll->menuitem, TRUE);
	}

	return FALSE;
}

/* This function goes through all the launchers that we're
   supposed to be grabbing and decides to show turn them
   into menu items or not.  It doens't do the work, but it
   makes the decision. */
static gboolean
build_launchers (gpointer data)
{
	gchar * directory = (gchar *)data;

	if (!g_file_test(directory, G_FILE_TEST_IS_DIR)) {
		return FALSE;
	}

	GFile * filedir = g_file_new_for_path(directory);
	GFileMonitor * dirmon = g_file_monitor_directory(filedir, G_FILE_MONITOR_NONE, NULL, NULL);
	if (dirmon != NULL) {
		g_signal_connect(G_OBJECT(dirmon), "changed", G_CALLBACK(app_dir_changed), directory);
	}

	GError * error = NULL;
	GDir * dir = g_dir_open(directory, 0, &error);
	if (dir == NULL) {
		g_warning("Unable to open system apps directory: %s", error->message);
		g_error_free(error);
		return FALSE;
	}

	const gchar * filename = NULL;
	while ((filename = g_dir_read_name(dir)) != NULL) {
		g_debug("Found file: %s", filename);
		gchar * path = g_build_filename(directory, filename, NULL);
		g_idle_add(build_launcher, path);
	}

	g_dir_close(dir);
	launcherList = g_list_sort(launcherList, launcherList_sort);
	return FALSE;
}

/* Oh, if you don't know what main() is for
   we really shouldn't be talking. */
int
main (int argc, char ** argv)
{
	g_type_init();

	DBusGConnection * connection = dbus_g_bus_get(DBUS_BUS_SESSION, NULL);
	DBusGProxy * bus_proxy = dbus_g_proxy_new_for_name(connection, DBUS_SERVICE_DBUS, DBUS_PATH_DBUS, DBUS_INTERFACE_DBUS);
	GError * error = NULL;
	guint nameret = 0;

	if (!org_freedesktop_DBus_request_name(bus_proxy, INDICATOR_MESSAGES_DBUS_NAME, 0, &nameret, &error)) {
		g_error("Unable to call to request name");
		return 1;
	}

	if (nameret != DBUS_REQUEST_NAME_REPLY_PRIMARY_OWNER) {
		g_error("Unable to get name");
		return 1;
	}

	listener = indicate_listener_ref_default();
	serverList = NULL;

	root_menuitem = dbusmenu_menuitem_new();
	DbusmenuServer * server = dbusmenu_server_new(INDICATOR_MESSAGES_DBUS_OBJECT);
	dbusmenu_server_set_root(server, root_menuitem);

	g_signal_connect(listener, INDICATE_LISTENER_SIGNAL_INDICATOR_ADDED, G_CALLBACK(indicator_added), root_menuitem);
	g_signal_connect(listener, INDICATE_LISTENER_SIGNAL_INDICATOR_REMOVED, G_CALLBACK(indicator_removed), root_menuitem);
	g_signal_connect(listener, INDICATE_LISTENER_SIGNAL_SERVER_ADDED, G_CALLBACK(server_added), root_menuitem);
	g_signal_connect(listener, INDICATE_LISTENER_SIGNAL_SERVER_REMOVED, G_CALLBACK(server_removed), root_menuitem);

	g_idle_add(blacklist_init, NULL);
	g_idle_add(build_launchers, SYSTEM_APPS_DIR);
	gchar * userdir = g_build_filename(g_get_user_config_dir(), USER_APPS_DIR, NULL);
	g_idle_add(build_launchers, userdir);

	mainloop = g_main_loop_new(NULL, FALSE);
	g_main_loop_run(mainloop);

	g_free(userdir);

	return 0;
}<|MERGE_RESOLUTION|>--- conflicted
+++ resolved
@@ -53,14 +53,10 @@
 static gboolean build_launchers (gpointer data);
 static gboolean blacklist_init (gpointer data);
 static gboolean blacklist_add (gpointer data);
-<<<<<<< HEAD
-static void blacklist_remove (const gchar * definition_file);
-=======
 static gboolean blacklist_remove (gpointer data);
 static void blacklist_dir_changed (GFileMonitor * monitor, GFile * file, GFile * other_file, GFileMonitorEvent event_type, gpointer user_data);
 static void app_dir_changed (GFileMonitor * monitor, GFile * file, GFile * other_file, GFileMonitorEvent event_type, gpointer user_data);
 static gboolean destroy_launcher (gpointer data);
->>>>>>> 19f312f6
 
 
 /*
@@ -173,10 +169,7 @@
  */
 
 static GHashTable * blacklist = NULL;
-<<<<<<< HEAD
-=======
 static GFileMonitor * blacklistdirmon = NULL;
->>>>>>> 19f312f6
 
 /* Initialize the black list and start to setup
    handlers for it. */
@@ -193,12 +186,6 @@
 		return FALSE;
 	}
 
-<<<<<<< HEAD
-	GError * error = NULL;
-	GDir * dir = g_dir_open(blacklistdir, 0, &error);
-	if (dir == NULL) {
-		g_warning("Unable to open blacklist directory (%s): %s", blacklistdir, error->message);
-=======
 	GFile * filedir = g_file_new_for_path(blacklistdir);
 	blacklistdirmon = g_file_monitor_directory(filedir, G_FILE_MONITOR_NONE, NULL, NULL);
 	if (blacklistdirmon != NULL) {
@@ -209,7 +196,6 @@
 	GDir * dir = g_dir_open(blacklistdir, 0, &error);
 	if (dir == NULL) {
 		g_warning("Unable to open blacklist directory (%s): %s", blacklistdir, error == NULL ? "No Message" : error->message);
->>>>>>> 19f312f6
 		g_error_free(error);
 		g_free(blacklistdir);
 		return FALSE;
@@ -274,22 +260,11 @@
 		}
 	}
 
-<<<<<<< HEAD
-	blacklist_remove(NULL);
-=======
->>>>>>> 19f312f6
 	return FALSE;
 }
 
 /* Remove a black list item based on the definition file
    and uneclipse those launchers blocked by it. */
-<<<<<<< HEAD
-static void
-blacklist_remove (const gchar * definition_file)
-{
-
-	return;
-=======
 static gboolean
 blacklist_remove (gpointer data)
 {
@@ -335,7 +310,6 @@
 	}
 
 	return FALSE;
->>>>>>> 19f312f6
 }
 
 /* Check to see if a particular desktop file is
@@ -354,8 +328,6 @@
 	return FALSE;
 }
 
-<<<<<<< HEAD
-=======
 /* A callback everytime the blacklist directory changes
    in some way.  It needs to handle that. */
 static void
@@ -383,7 +355,6 @@
 	return;
 }
 
->>>>>>> 19f312f6
 /*
  * More code
  */
@@ -951,10 +922,6 @@
 		ll->appdiritems = g_list_append(ll->appdiritems, path);
 	}
 
-	if (blacklist_check(launcher_menu_item_get_desktop(ll->menuitem))) {
-		launcher_menu_item_set_eclipsed(ll->menuitem, TRUE);
-	}
-
 	return FALSE;
 }
 
